package rke2

import (
	"context"
	"fmt"
	"testing"

	apiv1 "github.com/rancher/rancher/pkg/apis/provisioning.cattle.io/v1"
	"github.com/rancher/rancher/tests/framework/clients/rancher"
	management "github.com/rancher/rancher/tests/framework/clients/rancher/generated/management/v3"
	v1 "github.com/rancher/rancher/tests/framework/clients/rancher/v1"
	"github.com/rancher/rancher/tests/framework/extensions/clusters"
	hardening "github.com/rancher/rancher/tests/framework/extensions/hardening/rke2"
	"github.com/rancher/rancher/tests/framework/extensions/machinepools"
	"github.com/rancher/rancher/tests/framework/extensions/tokenregistration"
	"github.com/rancher/rancher/tests/framework/extensions/users"
	password "github.com/rancher/rancher/tests/framework/extensions/users/passwordgenerator"
	"github.com/rancher/rancher/tests/framework/pkg/config"
	"github.com/rancher/rancher/tests/framework/pkg/session"
	"github.com/rancher/rancher/tests/framework/pkg/wait"
	"github.com/rancher/rancher/tests/integration/pkg/defaults"
	provisioning "github.com/rancher/rancher/tests/v2/validation/provisioning"
	"github.com/stretchr/testify/assert"
	"github.com/stretchr/testify/require"
	"github.com/stretchr/testify/suite"
	metav1 "k8s.io/apimachinery/pkg/apis/meta/v1"
)

type CustomClusterProvisioningTestSuite struct {
	suite.Suite
	client             *rancher.Client
	session            *session.Session
	standardUserClient *rancher.Client
	provisioning       *provisioning.Config
	kubernetesVersions []string
	cnis               []string
	nodeProviders      []string
}

func (c *CustomClusterProvisioningTestSuite) TearDownSuite() {
	c.session.Cleanup()
}

func (c *CustomClusterProvisioningTestSuite) SetupSuite() {
	testSession := session.NewSession(c.T())
	c.session = testSession

	clustersConfig := new(provisioning.Config)
	config.LoadConfig(provisioning.ConfigurationFileKey, clustersConfig)

	c.kubernetesVersions = clustersConfig.RKE2KubernetesVersions
	c.cnis = clustersConfig.CNIs
	c.nodeProviders = clustersConfig.NodeProviders
	c.provisioning = clustersConfig

	client, err := rancher.NewClient("", testSession)
	require.NoError(c.T(), err)

	c.client = client

	enabled := true
	var testuser = provisioning.AppendRandomString("testuser-")
	var testpassword = password.GenerateUserPassword("testpass-")
	user := &management.User{
		Username: testuser,
		Password: testpassword,
		Name:     testuser,
		Enabled:  &enabled,
	}

	newUser, err := users.CreateUserWithRole(client, user, "user")
	require.NoError(c.T(), err)

	newUser.Password = user.Password

	standardUserClient, err := client.AsUser(newUser)
	require.NoError(c.T(), err)

	c.standardUserClient = standardUserClient
}

func (c *CustomClusterProvisioningTestSuite) ProvisioningRKE2CustomCluster(externalNodeProvider provisioning.ExternalNodeProvider) {
	namespace := "fleet-default"

	nodeRoles0 := []string{
		"--etcd --controlplane --worker",
	}

	nodeRoles1 := []string{
		"--etcd",
		"--controlplane",
		"--worker",
	}

	tests := []struct {
<<<<<<< HEAD
		name         string
		nodeRoles    []string
		nodeCountWin int
		hasWindows   bool
		client       *rancher.Client
	}{
		{"1 Node all roles Admin User", nodeRoles0, 0, false, c.client},
		{"1 Node all roles Standard User", nodeRoles0, 0, false, c.standardUserClient},
		{"3 nodes - 1 role per node Admin User", nodeRoles1, 0, false, c.client},
		{"3 nodes - 1 role per node Standard User", nodeRoles1, 0, false, c.standardUserClient},
		{"1 Node all roles Admin User + 1 Windows Worker", nodeRoles0, 1, true, c.client},
		{"1 Node all roles Standard User + 1 Windows Worker", nodeRoles0, 1, true, c.standardUserClient},
		{"3 nodes - 1 role per node Admin User + 2 Windows Workers", nodeRoles1, 2, true, c.client},
		{"3 nodes - 1 role per node Standard User + 2 Windows Workers", nodeRoles1, 2, true, c.standardUserClient},
=======
		name      string
		nodeRoles []string
		hardening *provisioning.Config
		client    *rancher.Client
	}{
		{"1 Node all roles Admin User", nodeRoles0, c.provisioning, c.client},
		{"1 Node all roles Standard User", nodeRoles0, c.provisioning, c.standardUserClient},
		{"3 nodes - 1 role per node Admin User", nodeRoles1, c.provisioning, c.client},
		{"3 nodes - 1 role per node Standard User", nodeRoles1, c.provisioning, c.standardUserClient},
>>>>>>> d657043d
	}
	var name string
	for _, tt := range tests {
		for _, kubeVersion := range c.kubernetesVersions {
			name = tt.name + " Kubernetes version: " + kubeVersion
			for _, cni := range c.cnis {
				name += " cni: " + cni
				c.Run(name, func() {
					testSession := session.NewSession(c.T())
					defer testSession.Cleanup()

					client, err := tt.client.WithSession(testSession)
					require.NoError(c.T(), err)

					numNodesLin := len(tt.nodeRoles)

					linuxNodes, winNodes, err := externalNodeProvider.NodeCreationFunc(client, numNodesLin, tt.nodeCountWin, tt.hasWindows)
					require.NoError(c.T(), err)

					clusterName := provisioning.AppendRandomString(externalNodeProvider.Name)

					cluster := clusters.NewK3SRKE2ClusterConfig(clusterName, namespace, cni, "", kubeVersion, nil)

					clusterResp, err := clusters.CreateK3SRKE2Cluster(client, cluster)
					require.NoError(c.T(), err)

					client, err = client.ReLogin()
					require.NoError(c.T(), err)
					customCluster, err := client.Steve.SteveType(clusters.ProvisioningSteveResouceType).ByID(clusterResp.ID)
					require.NoError(c.T(), err)

					clusterStatus := &apiv1.ClusterStatus{}
					err = v1.ConvertToK8sType(customCluster.Status, clusterStatus)
					require.NoError(c.T(), err)

					token, err := tokenregistration.GetRegistrationToken(client, clusterStatus.ClusterName)
					require.NoError(c.T(), err)

					for key, linuxNode := range linuxNodes {
						c.T().Logf("Execute Registration Command for node %s", linuxNode.NodeID)
						command := fmt.Sprintf("%s %s", token.InsecureNodeCommand, tt.nodeRoles[key])
						output, err := linuxNode.ExecuteCommand(command)
						require.NoError(c.T(), err)
						c.T().Logf(output)
					}

					kubeProvisioningClient, err := c.client.GetKubeAPIProvisioningClient()
					require.NoError(c.T(), err)
					result, err := kubeProvisioningClient.Clusters(namespace).Watch(context.TODO(), metav1.ListOptions{
						FieldSelector: "metadata.name=" + clusterName,

						TimeoutSeconds: &defaults.WatchTimeoutSeconds,
					})
					require.NoError(c.T(), err)
					checkFunc := clusters.IsProvisioningClusterReady
					err = wait.WatchWait(result, checkFunc)
					assert.NoError(c.T(), err)
					assert.Equal(c.T(), clusterName, clusterResp.ObjectMeta.Name)

<<<<<<< HEAD
					if tt.hasWindows {
						for _, winNode := range winNodes {
							c.T().Logf("Execute Registration Command for node %s", winNode.NodeID)
							winCommand := fmt.Sprintf("%s", token.InsecureWindowsNodeCommand)
							output, err := winNode.ExecuteCommand("powershell.exe" + winCommand)
							require.NoError(c.T(), err)
							c.T().Logf(string(output[:]))
						}
						kubeWinProvisioningClient, err := c.client.GetKubeAPIProvisioningClient()
						require.NoError(c.T(), err)
						result, err := kubeWinProvisioningClient.Clusters(namespace).Watch(context.TODO(), metav1.ListOptions{
							FieldSelector: "metadata.name=" + clusterName,

							TimeoutSeconds: &defaults.WatchTimeoutSeconds,
						})
						require.NoError(c.T(), err)
						checkFunc := clusters.IsProvisioningClusterReady
						err = wait.WatchWait(result, checkFunc)
						assert.NoError(c.T(), err)
						assert.Equal(c.T(), clusterName, clusterResp.ObjectMeta.Name)
=======
					clusterToken, err := clusters.CheckServiceAccountTokenSecret(client, clusterName)
					require.NoError(c.T(), err)
					assert.NotEmpty(c.T(), clusterToken)

					if tt.hardening.Hardened {
						err = hardening.HardeningNodes(client, tt.hardening.Hardened, nodes, tt.nodeRoles)
						require.NoError(c.T(), err)

						hardenCluster := clusters.HardenK3SRKE2ClusterConfig(clusterName, namespace, "", "", kubeVersion, nil)

						hardenClusterResp, err := clusters.UpdateK3SRKE2Cluster(client, clusterResp, hardenCluster)
						require.NoError(c.T(), err)
						assert.Equal(c.T(), clusterName, hardenClusterResp.ObjectMeta.Name)
						
						err = hardening.PostHardeningConfig(client, tt.hardening.Hardened, nodes, tt.nodeRoles)
						require.NoError(c.T(), err)

>>>>>>> d657043d
					}
				})
			}
		}
	}
}

func (c *CustomClusterProvisioningTestSuite) ProvisioningRKE2CustomClusterDynamicInput(externalNodeProvider provisioning.ExternalNodeProvider, nodesAndRoles []machinepools.NodeRoles) {
	namespace := "fleet-default"

	rolesPerNode := []string{}

	for _, nodes := range nodesAndRoles {
		var finalRoleCommand string
		if nodes.ControlPlane {
			finalRoleCommand += " --controlplane"
		}
		if nodes.Etcd {
			finalRoleCommand += " --etcd"
		}
		if nodes.Worker {
			finalRoleCommand += " --worker"
		}
		rolesPerNode = append(rolesPerNode, finalRoleCommand)
	}

	numOfNodes := len(rolesPerNode)

	tests := []struct {
<<<<<<< HEAD
		name       string
		client     *rancher.Client
		hasWindows bool
	}{
		{"Admin User", c.client, false},
		{"Standard User", c.standardUserClient, false},
=======
		name      string
		client    *rancher.Client
		hardening *provisioning.Config
	}{
		{"Admin User", c.client, c.provisioning},
		{"Standard User", c.standardUserClient, c.provisioning},
>>>>>>> d657043d
	}

	var name string
	for _, tt := range tests {
		for _, kubeVersion := range c.kubernetesVersions {
			name = tt.name + " Kubernetes version: " + kubeVersion
			for _, cni := range c.cnis {
				name += " cni: " + cni
				c.Run(name, func() {
					testSession := session.NewSession(c.T())
					defer testSession.Cleanup()

					client, err := tt.client.WithSession(testSession)
					require.NoError(c.T(), err)

					nodes, _, err := externalNodeProvider.NodeCreationFunc(client, numOfNodes, 0, false)
					require.NoError(c.T(), err)

					clusterName := provisioning.AppendRandomString(externalNodeProvider.Name)

					cluster := clusters.NewK3SRKE2ClusterConfig(clusterName, namespace, cni, "", kubeVersion, nil)

					clusterResp, err := clusters.CreateK3SRKE2Cluster(client, cluster)
					require.NoError(c.T(), err)

					client, err = client.ReLogin()
					require.NoError(c.T(), err)

					customCluster, err := client.Steve.SteveType(clusters.ProvisioningSteveResouceType).ByID(clusterResp.ID)
					require.NoError(c.T(), err)

					clusterStatus := &apiv1.ClusterStatus{}
					err = v1.ConvertToK8sType(customCluster.Status, clusterStatus)
					require.NoError(c.T(), err)

					token, err := tokenregistration.GetRegistrationToken(client, clusterStatus.ClusterName)
					require.NoError(c.T(), err)

					for key, node := range nodes {
						c.T().Logf("Execute Registration Command for node %s", node.NodeID)
						command := fmt.Sprintf("%s %s", token.InsecureNodeCommand, rolesPerNode[key])

						output, err := node.ExecuteCommand(command)
						require.NoError(c.T(), err)
						c.T().Logf(output)
					}

					kubeProvisioningClient, err := c.client.GetKubeAPIProvisioningClient()
					require.NoError(c.T(), err)

					result, err := kubeProvisioningClient.Clusters(namespace).Watch(context.TODO(), metav1.ListOptions{
						FieldSelector:  "metadata.name=" + clusterName,
						TimeoutSeconds: &defaults.WatchTimeoutSeconds,
					})
					require.NoError(c.T(), err)

					checkFunc := clusters.IsProvisioningClusterReady

					err = wait.WatchWait(result, checkFunc)
					assert.NoError(c.T(), err)
					assert.Equal(c.T(), clusterName, clusterResp.ObjectMeta.Name)
<<<<<<< HEAD
=======

					clusterToken, err := clusters.CheckServiceAccountTokenSecret(client, clusterName)
					require.NoError(c.T(), err)
					assert.NotEmpty(c.T(), clusterToken)

					if tt.hardening.Hardened {
						err = hardening.HardeningNodes(client, tt.hardening.Hardened, nodes, rolesPerNode)
						require.NoError(c.T(), err)

						hardenCluster := clusters.HardenK3SRKE2ClusterConfig(clusterName, namespace, "", "", kubeVersion, nil)

						hardenClusterResp, err := clusters.UpdateK3SRKE2Cluster(client, clusterResp, hardenCluster)
						require.NoError(c.T(), err)
						assert.Equal(c.T(), clusterName, hardenClusterResp.ObjectMeta.Name)

						err = hardening.PostHardeningConfig(client, tt.hardening.Hardened, nodes, rolesPerNode)
						require.NoError(c.T(), err)

					}

>>>>>>> d657043d
				})
			}
		}
	}
}

func (c *CustomClusterProvisioningTestSuite) TestProvisioningCustomCluster() {
	for _, nodeProviderName := range c.nodeProviders {
		externalNodeProvider := provisioning.ExternalNodeProviderSetup(nodeProviderName)
		c.ProvisioningRKE2CustomCluster(externalNodeProvider)
	}
}

func (c *CustomClusterProvisioningTestSuite) TestProvisioningCustomClusterDynamicInput() {
	clustersConfig := new(provisioning.Config)
	config.LoadConfig(provisioning.ConfigurationFileKey, clustersConfig)
	nodesAndRoles := clustersConfig.NodesAndRoles

	if len(nodesAndRoles) == 0 {
		c.T().Skip()
	}

	for _, nodeProviderName := range c.nodeProviders {
		externalNodeProvider := provisioning.ExternalNodeProviderSetup(nodeProviderName)
		c.ProvisioningRKE2CustomClusterDynamicInput(externalNodeProvider, nodesAndRoles)
	}
}

// In order for 'go test' to run this suite, we need to create
// a normal test function and pass our suite to suite.Run
func TestCustomClusterRKE2ProvisioningTestSuite(t *testing.T) {
	suite.Run(t, new(CustomClusterProvisioningTestSuite))
}<|MERGE_RESOLUTION|>--- conflicted
+++ resolved
@@ -93,7 +93,6 @@
 	}
 
 	tests := []struct {
-<<<<<<< HEAD
 		name         string
 		nodeRoles    []string
 		nodeCountWin int
@@ -108,17 +107,6 @@
 		{"1 Node all roles Standard User + 1 Windows Worker", nodeRoles0, 1, true, c.standardUserClient},
 		{"3 nodes - 1 role per node Admin User + 2 Windows Workers", nodeRoles1, 2, true, c.client},
 		{"3 nodes - 1 role per node Standard User + 2 Windows Workers", nodeRoles1, 2, true, c.standardUserClient},
-=======
-		name      string
-		nodeRoles []string
-		hardening *provisioning.Config
-		client    *rancher.Client
-	}{
-		{"1 Node all roles Admin User", nodeRoles0, c.provisioning, c.client},
-		{"1 Node all roles Standard User", nodeRoles0, c.provisioning, c.standardUserClient},
-		{"3 nodes - 1 role per node Admin User", nodeRoles1, c.provisioning, c.client},
-		{"3 nodes - 1 role per node Standard User", nodeRoles1, c.provisioning, c.standardUserClient},
->>>>>>> d657043d
 	}
 	var name string
 	for _, tt := range tests {
@@ -178,7 +166,6 @@
 					assert.NoError(c.T(), err)
 					assert.Equal(c.T(), clusterName, clusterResp.ObjectMeta.Name)
 
-<<<<<<< HEAD
 					if tt.hasWindows {
 						for _, winNode := range winNodes {
 							c.T().Logf("Execute Registration Command for node %s", winNode.NodeID)
@@ -199,25 +186,6 @@
 						err = wait.WatchWait(result, checkFunc)
 						assert.NoError(c.T(), err)
 						assert.Equal(c.T(), clusterName, clusterResp.ObjectMeta.Name)
-=======
-					clusterToken, err := clusters.CheckServiceAccountTokenSecret(client, clusterName)
-					require.NoError(c.T(), err)
-					assert.NotEmpty(c.T(), clusterToken)
-
-					if tt.hardening.Hardened {
-						err = hardening.HardeningNodes(client, tt.hardening.Hardened, nodes, tt.nodeRoles)
-						require.NoError(c.T(), err)
-
-						hardenCluster := clusters.HardenK3SRKE2ClusterConfig(clusterName, namespace, "", "", kubeVersion, nil)
-
-						hardenClusterResp, err := clusters.UpdateK3SRKE2Cluster(client, clusterResp, hardenCluster)
-						require.NoError(c.T(), err)
-						assert.Equal(c.T(), clusterName, hardenClusterResp.ObjectMeta.Name)
-						
-						err = hardening.PostHardeningConfig(client, tt.hardening.Hardened, nodes, tt.nodeRoles)
-						require.NoError(c.T(), err)
-
->>>>>>> d657043d
 					}
 				})
 			}
@@ -247,21 +215,13 @@
 	numOfNodes := len(rolesPerNode)
 
 	tests := []struct {
-<<<<<<< HEAD
-		name       string
-		client     *rancher.Client
+		name          string
+		client        *rancher.Client
 		hasWindows bool
-	}{
-		{"Admin User", c.client, false},
-		{"Standard User", c.standardUserClient, false},
-=======
-		name      string
-		client    *rancher.Client
 		hardening *provisioning.Config
 	}{
-		{"Admin User", c.client, c.provisioning},
-		{"Standard User", c.standardUserClient, c.provisioning},
->>>>>>> d657043d
+		{"Admin User", c.client, false, c.provisioning},
+		{"Standard User", c.standardUserClient, false, c.provisioning},
 	}
 
 	var name string
@@ -323,8 +283,6 @@
 					err = wait.WatchWait(result, checkFunc)
 					assert.NoError(c.T(), err)
 					assert.Equal(c.T(), clusterName, clusterResp.ObjectMeta.Name)
-<<<<<<< HEAD
-=======
 
 					clusterToken, err := clusters.CheckServiceAccountTokenSecret(client, clusterName)
 					require.NoError(c.T(), err)
@@ -345,7 +303,6 @@
 
 					}
 
->>>>>>> d657043d
 				})
 			}
 		}
