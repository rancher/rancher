FROM python:3.7.0

ARG RKE_VERSION=v1.0.2
ARG KUBECTL_VERSION=v1.16.6
ENV WORKSPACE /src/rancher-validation
WORKDIR $WORKSPACE

COPY [".", "$WORKSPACE"]

RUN wget https://github.com/rancher/rke/releases/download/$RKE_VERSION/rke_linux-amd64 && \
    wget https://storage.googleapis.com/kubernetes-release/release/$KUBECTL_VERSION/bin/linux/amd64/kubectl && \
    mv rke_linux-amd64 /bin/rke && \
    chmod +x /bin/rke  && \
    mv kubectl /bin/kubectl && \
    chmod +x /bin/kubectl  && \
    cd $WORKSPACE && \
<<<<<<< HEAD
    pip install --no-cache-dir -r requirements.txt
=======
    pip install --upgrade pip && \
    pip install -r requirements.txt
>>>>>>> f4d09c73
<|MERGE_RESOLUTION|>--- conflicted
+++ resolved
@@ -14,9 +14,5 @@
     mv kubectl /bin/kubectl && \
     chmod +x /bin/kubectl  && \
     cd $WORKSPACE && \
-<<<<<<< HEAD
-    pip install --no-cache-dir -r requirements.txt
-=======
     pip install --upgrade pip && \
-    pip install -r requirements.txt
->>>>>>> f4d09c73
+    pip install --no-cache-dir -r requirements.txt