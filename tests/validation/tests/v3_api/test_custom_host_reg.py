from .common import *  # NOQA
import ast

AGENT_REG_CMD = os.environ.get('RANCHER_AGENT_REG_CMD', "")
HOST_COUNT = int(os.environ.get('RANCHER_HOST_COUNT', 1))
HOST_NAME = os.environ.get('RANCHER_HOST_NAME', "testsa")
RANCHER_SERVER_VERSION = os.environ.get('RANCHER_SERVER_VERSION',
                                        "master-head")
rke_config = {"authentication": {"type": "authnConfig", "strategy": "x509"},
              "ignoreDockerVersion": False,
              "network": {"type": "networkConfig", "plugin": "canal"},
              "type": "rancherKubernetesEngineConfig"
              }
AUTO_DEPLOY_CUSTOM_CLUSTER = ast.literal_eval(
    os.environ.get('RANCHER_AUTO_DEPLOY_CUSTOM_CLUSTER', "True"))
KEYPAIR_NAME_PREFIX = os.environ.get('RANCHER_KEYPAIR_NAME_PREFIX', "")


def test_add_custom_host():
    aws_nodes = AmazonWebServices().create_multiple_nodes(
        HOST_COUNT, random_test_name(HOST_NAME))
    if AGENT_REG_CMD != "":
        for aws_node in aws_nodes:
            additional_options = " --address " + aws_node.public_ip_address + \
                                 " --internal-address " + \
                                 aws_node.private_ip_address
            agent_cmd = AGENT_REG_CMD + additional_options
            aws_node.execute_command(agent_cmd)


def test_delete_keypair():
    AmazonWebServices().delete_keypairs(KEYPAIR_NAME_PREFIX)


def test_deploy_rancher_server():
    RANCHER_SERVER_CMD = \
        'sudo docker run -d --name="rancher-server" ' \
        '--restart=unless-stopped -p 80:80 -p 443:443  ' \
        'rancher/rancher'
    RANCHER_SERVER_CMD += ":" + RANCHER_SERVER_VERSION
    aws_nodes = AmazonWebServices().create_multiple_nodes(
        1, random_test_name("testsa"+HOST_NAME))
    aws_nodes[0].execute_command(RANCHER_SERVER_CMD)
    time.sleep(120)
    RANCHER_SERVER_URL = "https://" + aws_nodes[0].public_ip_address
    print(RANCHER_SERVER_URL)
    wait_until_active(RANCHER_SERVER_URL)

    RANCHER_SET_DEBUG_CMD = \
        "sudo docker exec rancher-server loglevel --set debug"
    aws_nodes[0].execute_command(RANCHER_SET_DEBUG_CMD)

<<<<<<< HEAD
    token = get_admin_token(api_url=RANCHER_SERVER_URL, password=ADMIN_PASSWORD)
    # Set server-url settings
    client = get_client_for_token(token)
    serverurl = client.list_setting(name="server-url").data
    client.update(serverurl[0], value=RANCHER_SERVER_URL)
=======
    token = get_admin_token(RANCHER_SERVER_URL)
    admin_client = rancher.Client(url=RANCHER_SERVER_URL + "/v3",
                                  token=token, verify=False)
    AUTH_URL = RANCHER_SERVER_URL + \
               "/v3-public/localproviders/local?action=login"
    user, user_token = create_user(admin_client, AUTH_URL)
>>>>>>> c1e1d0ab

    env_details = "env.CATTLE_TEST_URL='" + RANCHER_SERVER_URL + "'\n"
    env_details += "env.ADMIN_TOKEN='" + token + "'\n"
    env_details += "env.USER_TOKEN='" + user_token + "'\n"

    if AUTO_DEPLOY_CUSTOM_CLUSTER:
        aws_nodes = \
            AmazonWebServices().create_multiple_nodes(
                5, random_test_name("testcustom"))
        node_roles = [["controlplane"], ["etcd"],
                      ["worker"], ["worker"], ["worker"]]
        client = rancher.Client(url=RANCHER_SERVER_URL+"/v3",
                                token=user_token, verify=False)
        cluster = client.create_cluster(
            name=random_name(),
            driver="rancherKubernetesEngine",
            rancherKubernetesEngineConfig=rke_config)
        assert cluster.state == "provisioning"
        i = 0
        for aws_node in aws_nodes:
            docker_run_cmd = \
                get_custom_host_registration_cmd(
                    client, cluster, node_roles[i], aws_node)
            aws_node.execute_command(docker_run_cmd)
            i += 1
        validate_cluster_state(client, cluster)
        env_details += "env.CLUSTER_NAME='" + cluster.name + "'\n"
    create_config_file(env_details)


def test_delete_rancher_server():
    client = get_user_client()
    clusters = client.list_cluster().data
    for cluster in clusters:
        delete_cluster(client, cluster)
    clusters = client.list_cluster().data
    start = time.time()
    while len(clusters) > 0:
        time.sleep(30)
        clusters = client.list_cluster().data
        if time.time() - start > MACHINE_TIMEOUT:
            exceptionMsg = 'Timeout waiting for clusters to be removed'
            raise Exception(exceptionMsg)
    ip_address = CATTLE_TEST_URL[8:]
    print("Ip Address:" + ip_address)
    filters = [
        {'Name': 'network-interface.addresses.association.public-ip',
         'Values': [ip_address]}]
    aws_nodes = AmazonWebServices().get_nodes(filters)
    assert len(aws_nodes) == 1
<<<<<<< HEAD
    AmazonWebServices().delete_nodes(aws_nodes)
=======
    AmazonWebServices().delete_nodes(aws_nodes)


def get_admin_token(RANCHER_SERVER_URL):
    """Returns a ManagementContext for the default global admin user."""
    CATTLE_AUTH_URL = \
        RANCHER_SERVER_URL + "/v3-public/localproviders/local?action=login"
    r = requests.post(CATTLE_AUTH_URL, json={
        'username': 'admin',
        'password': 'admin',
        'responseType': 'json',
    }, verify=False)
    print(r.json())
    token = r.json()['token']
    print(token)
    # Change admin password
    client = rancher.Client(url=RANCHER_SERVER_URL+"/v3",
                            token=token, verify=False)
    admin_user = client.list_user(username="admin").data
    admin_user[0].setpassword(newPassword=USER_PASSWORD)

    # Set server-url settings
    serverurl = client.list_setting(name="server-url").data
    client.update(serverurl[0], value=RANCHER_SERVER_URL)
    return token
>>>>>>> c1e1d0ab
<|MERGE_RESOLUTION|>--- conflicted
+++ resolved
@@ -50,20 +50,11 @@
         "sudo docker exec rancher-server loglevel --set debug"
     aws_nodes[0].execute_command(RANCHER_SET_DEBUG_CMD)
 
-<<<<<<< HEAD
     token = get_admin_token(api_url=RANCHER_SERVER_URL, password=ADMIN_PASSWORD)
     # Set server-url settings
     client = get_client_for_token(token)
     serverurl = client.list_setting(name="server-url").data
     client.update(serverurl[0], value=RANCHER_SERVER_URL)
-=======
-    token = get_admin_token(RANCHER_SERVER_URL)
-    admin_client = rancher.Client(url=RANCHER_SERVER_URL + "/v3",
-                                  token=token, verify=False)
-    AUTH_URL = RANCHER_SERVER_URL + \
-               "/v3-public/localproviders/local?action=login"
-    user, user_token = create_user(admin_client, AUTH_URL)
->>>>>>> c1e1d0ab
 
     env_details = "env.CATTLE_TEST_URL='" + RANCHER_SERVER_URL + "'\n"
     env_details += "env.ADMIN_TOKEN='" + token + "'\n"
@@ -114,32 +105,4 @@
          'Values': [ip_address]}]
     aws_nodes = AmazonWebServices().get_nodes(filters)
     assert len(aws_nodes) == 1
-<<<<<<< HEAD
-    AmazonWebServices().delete_nodes(aws_nodes)
-=======
-    AmazonWebServices().delete_nodes(aws_nodes)
-
-
-def get_admin_token(RANCHER_SERVER_URL):
-    """Returns a ManagementContext for the default global admin user."""
-    CATTLE_AUTH_URL = \
-        RANCHER_SERVER_URL + "/v3-public/localproviders/local?action=login"
-    r = requests.post(CATTLE_AUTH_URL, json={
-        'username': 'admin',
-        'password': 'admin',
-        'responseType': 'json',
-    }, verify=False)
-    print(r.json())
-    token = r.json()['token']
-    print(token)
-    # Change admin password
-    client = rancher.Client(url=RANCHER_SERVER_URL+"/v3",
-                            token=token, verify=False)
-    admin_user = client.list_user(username="admin").data
-    admin_user[0].setpassword(newPassword=USER_PASSWORD)
-
-    # Set server-url settings
-    serverurl = client.list_setting(name="server-url").data
-    client.update(serverurl[0], value=RANCHER_SERVER_URL)
-    return token
->>>>>>> c1e1d0ab
+    AmazonWebServices().delete_nodes(aws_nodes)