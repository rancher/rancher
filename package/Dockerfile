<<<<<<< HEAD
FROM registry.suse.com/suse/sle15:15.3
=======
FROM registry.suse.com/bci/bci-base:15.3
>>>>>>> f650ce83

RUN zypper -n install git-core curl ca-certificates unzip xz gzip sed tar shadow gawk vim netcat-openbsd mkisofs && \
    zypper -n clean -a && rm -rf /tmp/* /var/tmp/* /usr/share/doc/packages/* && \
    useradd rancher && \
    mkdir -p /var/lib/rancher /var/lib/cattle /opt/jail /opt/drivers/management-state/bin && \
    chown -R rancher /var/lib/rancher /var/lib/cattle /usr/local/bin

RUN mkdir /root/.kube && \
    ln -s /etc/rancher/k3s/k3s.yaml /root/.kube/k3s.yaml  && \
    ln -s /etc/rancher/k3s/k3s.yaml /root/.kube/config && \
    ln -s /usr/bin/rancher /usr/bin/reset-password && \
    ln -s /usr/bin/rancher /usr/bin/ensure-default-admin
WORKDIR /var/lib/rancher

ARG ARCH=amd64
ARG IMAGE_REPO=rancher
ARG SYSTEM_CHART_DEFAULT_BRANCH=release-v2.6
ARG CHART_DEFAULT_BRANCH=release-v2.6
ARG PARTNER_CHART_DEFAULT_BRANCH=main
ARG RKE2_CHART_DEFAULT_BRANCH=main
# kontainer-driver-metadata branch to be set for specific branch other than dev/master, logic at rancher/rancher/pkg/settings/setting.go
ARG CATTLE_KDM_BRANCH=release-v2.6

ENV CATTLE_SYSTEM_CHART_DEFAULT_BRANCH=$SYSTEM_CHART_DEFAULT_BRANCH
ENV CATTLE_CHART_DEFAULT_BRANCH=$CHART_DEFAULT_BRANCH
ENV CATTLE_PARTNER_CHART_DEFAULT_BRANCH=$PARTNER_CHART_DEFAULT_BRANCH
ENV CATTLE_RKE2_CHART_DEFAULT_BRANCH=$RKE2_CHART_DEFAULT_BRANCH
ENV CATTLE_HELM_VERSION v2.16.8-rancher2
ENV CATTLE_MACHINE_VERSION v0.15.0-rancher93
ENV CATTLE_K3S_VERSION v1.24.1+k3s1
ENV CATTLE_MACHINE_PROVISION_IMAGE rancher/machine:${CATTLE_MACHINE_VERSION}
ENV CATTLE_ETCD_VERSION v3.5.1
ENV LOGLEVEL_VERSION v0.1.5
ENV TINI_VERSION v0.18.0
ENV TELEMETRY_VERSION v0.5.20
ENV DOCKER_MACHINE_LINODE_VERSION v0.1.8
ENV LINODE_UI_DRIVER_VERSION v0.4.0
# make sure the version number is consistent with the one at Line 100 of pkg/data/management/machinedriver_data.go
ENV DOCKER_MACHINE_HARVESTER_VERSION v0.5.0
ENV CATTLE_KDM_BRANCH ${CATTLE_KDM_BRANCH}
ENV HELM_VERSION v3.9.0
ENV KUSTOMIZE_VERSION v4.5.5
ENV CATTLE_WINS_AGENT_VERSION v0.4.7
ENV CATTLE_WINS_AGENT_INSTALL_SCRIPT https://raw.githubusercontent.com/rancher/wins/${CATTLE_WINS_AGENT_VERSION}/install.ps1
ENV CATTLE_WINS_AGENT_UNINSTALL_SCRIPT https://raw.githubusercontent.com/rancher/wins/${CATTLE_WINS_AGENT_VERSION}/uninstall.ps1
ENV CATTLE_WINS_AGENT_UPGRADE_IMAGE rancher/wins:${CATTLE_WINS_AGENT_VERSION}
ENV CATTLE_CSI_PROXY_AGENT_VERSION v1.1.1
ENV CATTLE_SYSTEM_AGENT_VERSION v0.2.10
ENV CATTLE_SYSTEM_AGENT_INSTALL_SCRIPT https://raw.githubusercontent.com/rancher/system-agent/${CATTLE_SYSTEM_AGENT_VERSION}/install.sh
ENV CATTLE_SYSTEM_AGENT_UNINSTALL_SCRIPT https://raw.githubusercontent.com/rancher/system-agent/${CATTLE_SYSTEM_AGENT_VERSION}/system-agent-uninstall.sh
ENV CATTLE_SYSTEM_AGENT_UPGRADE_IMAGE rancher/system-agent:${CATTLE_SYSTEM_AGENT_VERSION}-suc
ENV CATTLE_SYSTEM_UPGRADE_CONTROLLER_CHART_VERSION 100.0.3+up0.3.3

# System charts minimal version
ENV CATTLE_FLEET_MIN_VERSION=100.0.5+up0.3.11
ENV CATTLE_RANCHER_WEBHOOK_MIN_VERSION=1.0.5+up0.2.6
ENV CATTLE_CSP_ADAPTER_MIN_VERSION=1.0.0

RUN mkdir -p /var/lib/rancher-data/local-catalogs/system-library && \
    mkdir -p /var/lib/rancher-data/local-catalogs/library && \
    mkdir -p /var/lib/rancher-data/local-catalogs/helm3-library && \
    mkdir -p /var/lib/rancher-data/local-catalogs/v2 && \
    git clone -b $CATTLE_SYSTEM_CHART_DEFAULT_BRANCH --depth 1 https://github.com/rancher/system-charts /var/lib/rancher-data/local-catalogs/system-library && \
    # Charts need to be copied into the sha256 value of git url computed in https://github.com/rancher/rancher/blob/5ebda9ac23c06e9647b586ec38aa51cc9ff9b031/pkg/catalogv2/git/download.go#L102 to create a unique folder per url
    git clone -b $CATTLE_CHART_DEFAULT_BRANCH --depth 1 https://git.rancher.io/charts /var/lib/rancher-data/local-catalogs/v2/rancher-charts/4b40cac650031b74776e87c1a726b0484d0877c3ec137da0872547ff9b73a721/ && \
    git clone -b $CATTLE_PARTNER_CHART_DEFAULT_BRANCH --depth 1 https://git.rancher.io/partner-charts /var/lib/rancher-data/local-catalogs/v2/rancher-partner-charts/8f17acdce9bffd6e05a58a3798840e408c4ea71783381ecd2e9af30baad65974 && \
    git clone -b $CATTLE_RKE2_CHART_DEFAULT_BRANCH --depth 1 https://git.rancher.io/rke2-charts /var/lib/rancher-data/local-catalogs/v2/rancher-rke2-charts/675f1b63a0a83905972dcab2794479ed599a6f41b86cd6193d69472d0fa889c9 && \
    git clone -b master --depth 1 https://github.com/rancher/charts /var/lib/rancher-data/local-catalogs/library && \
    git clone -b master --depth 1 https://github.com/rancher/helm3-charts /var/lib/rancher-data/local-catalogs/helm3-library

RUN curl -sLf https://github.com/rancher/machine/releases/download/${CATTLE_MACHINE_VERSION}/rancher-machine-${ARCH}.tar.gz | tar xvzf - -C /usr/bin && \
    curl -sLf https://github.com/rancher/loglevel/releases/download/${LOGLEVEL_VERSION}/loglevel-${ARCH}-${LOGLEVEL_VERSION}.tar.gz | tar xvzf - -C /usr/bin && \
    curl -LO https://github.com/linode/docker-machine-driver-linode/releases/download/${DOCKER_MACHINE_LINODE_VERSION}/docker-machine-driver-linode_linux-amd64.zip && \
    unzip docker-machine-driver-linode_linux-amd64.zip -d /opt/drivers/management-state/bin && \
    mkdir -p /usr/share/rancher/ui/assets/ && \
    cp /opt/drivers/management-state/bin/docker-machine-driver-linode /usr/share/rancher/ui/assets/ && \
    rm docker-machine-driver-linode_linux-amd64.zip

RUN curl -LO https://releases.rancher.com/harvester-node-driver/${DOCKER_MACHINE_HARVESTER_VERSION}/docker-machine-driver-harvester-amd64.tar.gz && \
    tar -xf docker-machine-driver-harvester-amd64.tar.gz -C /opt/drivers/management-state/bin && \
    cp /opt/drivers/management-state/bin/docker-machine-driver-harvester /usr/share/rancher/ui/assets/ && \
    rm docker-machine-driver-harvester-amd64.tar.gz

ENV TINI_URL_amd64=https://github.com/krallin/tini/releases/download/${TINI_VERSION}/tini \
    TINI_URL_arm64=https://github.com/krallin/tini/releases/download/${TINI_VERSION}/tini-arm64 \
    TINI_URL_s390x=https://github.com/krallin/tini/releases/download/${TINI_VERSION}/tini-s390x \
    TINI_URL=TINI_URL_${ARCH}

ENV HELM_URL_V2_amd64=https://github.com/rancher/helm/releases/download/${CATTLE_HELM_VERSION}/rancher-helm \
    HELM_URL_V2_arm64=https://github.com/rancher/helm/releases/download/${CATTLE_HELM_VERSION}/rancher-helm-arm64 \
    HELM_URL_V2_s390x=https://github.com/rancher/helm/releases/download/${CATTLE_HELM_VERSION}/rancher-helm-s390x \
    HELM_URL_V2=HELM_URL_V2_${ARCH} \
    HELM_URL_V3=https://get.helm.sh/helm-${HELM_VERSION}-linux-${ARCH}.tar.gz \
    TILLER_URL_amd64=https://github.com/rancher/helm/releases/download/${CATTLE_HELM_VERSION}/rancher-tiller \
    TILLER_URL_arm64=https://github.com/rancher/helm/releases/download/${CATTLE_HELM_VERSION}/rancher-tiller-arm64 \
    TILLER_URL_s390x=https://github.com/rancher/helm/releases/download/${CATTLE_HELM_VERSION}/rancher-tiller-s390x \
    TILLER_URL=TILLER_URL_${ARCH} \
    ETCD_URL=https://github.com/etcd-io/etcd/releases/download/${CATTLE_ETCD_VERSION}/etcd-${CATTLE_ETCD_VERSION}-linux-${ARCH}.tar.gz \
    KUSTOMIZE_URL=https://github.com/kubernetes-sigs/kustomize/releases/download/kustomize/${KUSTOMIZE_VERSION}/kustomize_${KUSTOMIZE_VERSION}_linux_${ARCH}.tar.gz

RUN curl -sLf ${KUSTOMIZE_URL} | tar -xzf - -C /usr/bin

# set up helm 2
RUN curl -sLf ${!HELM_URL_V2} > /usr/bin/rancher-helm && \
    curl -sLf ${!TILLER_URL} > /usr/bin/rancher-tiller && \
    ln -s /usr/bin/rancher-helm /usr/bin/helm && \
    ln -s /usr/bin/rancher-tiller /usr/bin/tiller && \
    chmod +x /usr/bin/rancher-helm /usr/bin/rancher-tiller

# set up helm 3
RUN curl ${HELM_URL_V3} | tar xvzf - --strip-components=1 -C /usr/bin && \
    mv /usr/bin/helm /usr/bin/helm_v3 && \
    chmod +x /usr/bin/kustomize

# Set up K3s: copy the necessary binaries from the K3s image.
COPY --from=rancher/k3s:v1.24.1-k3s1 \
    /bin/blkid \
    /bin/charon \
    /bin/cni \
    /bin/conntrack \
    /bin/containerd \
    /bin/containerd-shim-runc-v2 \
    /bin/ethtool \
    /bin/ip \
    /bin/ipset \
    /bin/k3s \
    /bin/losetup \
    /bin/pigz \
    /bin/runc \
    /bin/swanctl \
    /bin/which \
    /bin/aux/xtables-legacy-multi \
/usr/bin/

RUN ln -s /usr/bin/cni /usr/bin/bridge && \
    ln -s /usr/bin/cni /usr/bin/flannel && \
    ln -s /usr/bin/cni /usr/bin/host-local && \
    ln -s /usr/bin/cni /usr/bin/loopback && \
    ln -s /usr/bin/cni /usr/bin/portmap && \
    ln -s /usr/bin/k3s /usr/bin/crictl && \
    ln -s /usr/bin/k3s /usr/bin/ctr && \
    ln -s /usr/bin/k3s /usr/bin/k3s-agent && \
    ln -s /usr/bin/k3s /usr/bin/k3s-etcd-snapshot && \
    ln -s /usr/bin/k3s /usr/bin/k3s-server && \
    ln -s /usr/bin/k3s /usr/bin/kubectl && \
    ln -s /usr/bin/pigz /usr/bin/unpigz && \
    ln -s /usr/bin/xtables-legacy-multi /usr/bin/iptables && \
    ln -s /usr/bin/xtables-legacy-multi /usr/bin/iptables-save && \
    ln -s /usr/bin/xtables-legacy-multi /usr/bin/iptables-restore && \
    ln -s /usr/bin/xtables-legacy-multi /usr/bin/iptables-translate && \
    ln -s /usr/bin/xtables-legacy-multi /usr/bin/ip6tables && \
    ln -s /usr/bin/xtables-legacy-multi /usr/bin/ip6tables-save && \
    ln -s /usr/bin/xtables-legacy-multi /usr/bin/ip6tables-restore && \
    ln -s /usr/bin/xtables-legacy-multi /usr/bin/ip6tables-translate

RUN curl -sLf ${!TINI_URL} > /usr/bin/tini && \
    mkdir -p /var/lib/rancher/k3s/agent/images/ && \
    curl -sfL ${ETCD_URL} | tar xvzf - --strip-components=1 -C /usr/bin/ etcd-${CATTLE_ETCD_VERSION}-linux-${ARCH}/etcdctl && \
    curl -sLf https://github.com/rancher/telemetry/releases/download/${TELEMETRY_VERSION}/telemetry-${ARCH} > /usr/bin/telemetry && \
    chmod +x /usr/bin/tini /usr/bin/telemetry && \
    mkdir -p /var/lib/rancher-data/driver-metadata

<<<<<<< HEAD
ENV CATTLE_UI_VERSION 2.6.2
ENV CATTLE_DASHBOARD_UI_VERSION v2.6.2
ENV CATTLE_CLI_VERSION v2.4.13
=======
ENV CATTLE_UI_VERSION 2.6.7
ENV CATTLE_DASHBOARD_UI_VERSION v2.6.8
ENV CATTLE_CLI_VERSION v2.6.7
>>>>>>> f650ce83

# Please update the api-ui-version in pkg/settings/settings.go when updating the version here.
ENV CATTLE_API_UI_VERSION 1.1.9

RUN mkdir -p /var/log/auditlog
ENV AUDIT_LOG_PATH /var/log/auditlog/rancher-api-audit.log
ENV AUDIT_LOG_MAXAGE 10
ENV AUDIT_LOG_MAXBACKUP 10
ENV AUDIT_LOG_MAXSIZE 100
ENV AUDIT_LEVEL 0

RUN mkdir -p /usr/share/rancher/ui && \
    cd /usr/share/rancher/ui && \
    curl -sL https://releases.rancher.com/ui/${CATTLE_UI_VERSION}.tar.gz | tar xvzf - --strip-components=1 && \
    mkdir -p assets/rancher-ui-driver-linode && \
    cd assets/rancher-ui-driver-linode && \
    curl -O https://linode.github.io/rancher-ui-driver-linode/releases/${LINODE_UI_DRIVER_VERSION}/component.js && \
    curl -O https://linode.github.io/rancher-ui-driver-linode/releases/${LINODE_UI_DRIVER_VERSION}/component.css && \
    curl -O https://linode.github.io/rancher-ui-driver-linode/releases/${LINODE_UI_DRIVER_VERSION}/linode.svg && \
    mkdir -p /usr/share/rancher/ui/api-ui && \
    cd /usr/share/rancher/ui/api-ui && \
    curl -sL https://releases.rancher.com/api-ui/${CATTLE_API_UI_VERSION}.tar.gz | tar xvzf - --strip-components=1 && \
    mkdir -p /usr/share/rancher/ui-dashboard/dashboard && \
    cd /usr/share/rancher/ui-dashboard/dashboard && \
    curl -sL https://releases.rancher.com/dashboard/${CATTLE_DASHBOARD_UI_VERSION}.tar.gz | tar xvzf - --strip-components=2 && \
    ln -s dashboard/index.html ../index.html && \
    cd ../../ui/assets && \
    curl -sfL https://github.com/rancher/system-agent/releases/download/${CATTLE_SYSTEM_AGENT_VERSION}/rancher-system-agent-arm -O && \
    curl -sfL https://github.com/rancher/system-agent/releases/download/${CATTLE_SYSTEM_AGENT_VERSION}/rancher-system-agent-arm64 -O && \
    curl -sfL https://github.com/rancher/system-agent/releases/download/${CATTLE_SYSTEM_AGENT_VERSION}/rancher-system-agent-amd64 -O && \
    curl -sfL https://github.com/rancher/system-agent/releases/download/${CATTLE_SYSTEM_AGENT_VERSION}/rancher-system-agent-s390x -O && \
    curl -sfL ${CATTLE_SYSTEM_AGENT_INSTALL_SCRIPT} -o system-agent-install.sh && \
    curl -sfL ${CATTLE_SYSTEM_AGENT_UNINSTALL_SCRIPT} -o system-agent-uninstall.sh && \
    curl -sfL https://github.com/rancher/wins/releases/download/${CATTLE_WINS_AGENT_VERSION}/wins.exe -O && \
    curl -sfL https://acs-mirror.azureedge.net/csi-proxy/${CATTLE_CSI_PROXY_AGENT_VERSION}/binaries/csi-proxy-${CATTLE_CSI_PROXY_AGENT_VERSION}.tar.gz -O && \
    curl -sfL ${CATTLE_WINS_AGENT_INSTALL_SCRIPT} -o wins-agent-install.ps1 \
    curl -sfL ${CATTLE_WINS_AGENT_UNINSTALL_SCRIPT} -o wins-agent-uninstall.ps1

ENV CATTLE_CLI_URL_DARWIN  https://releases.rancher.com/cli2/${CATTLE_CLI_VERSION}/rancher-darwin-amd64-${CATTLE_CLI_VERSION}.tar.gz
ENV CATTLE_CLI_URL_LINUX   https://releases.rancher.com/cli2/${CATTLE_CLI_VERSION}/rancher-linux-amd64-${CATTLE_CLI_VERSION}.tar.gz
ENV CATTLE_CLI_URL_WINDOWS https://releases.rancher.com/cli2/${CATTLE_CLI_VERSION}/rancher-windows-386-${CATTLE_CLI_VERSION}.zip

ARG VERSION=dev
ENV CATTLE_SERVER_VERSION ${VERSION}
COPY entrypoint.sh rancher /usr/bin/
COPY kustomize.sh /usr/bin/
COPY jailer.sh /usr/bin/
COPY k3s-airgap-images.tar /var/lib/rancher/k3s/agent/images/
RUN chmod +x /usr/bin/entrypoint.sh
RUN chmod +x /usr/bin/kustomize.sh

COPY data.json /var/lib/rancher-data/driver-metadata/

ENV CATTLE_AGENT_IMAGE ${IMAGE_REPO}/rancher-agent:${VERSION}
ENV CATTLE_SERVER_IMAGE ${IMAGE_REPO}/rancher
ENV ETCDCTL_API=3

ENV SSL_CERT_DIR /etc/rancher/ssl
VOLUME /var/lib/rancher
VOLUME /var/lib/kubelet
VOLUME /var/lib/cni
VOLUME /var/log

ENTRYPOINT ["entrypoint.sh"]<|MERGE_RESOLUTION|>--- conflicted
+++ resolved
@@ -1,8 +1,4 @@
-<<<<<<< HEAD
-FROM registry.suse.com/suse/sle15:15.3
-=======
 FROM registry.suse.com/bci/bci-base:15.3
->>>>>>> f650ce83
 
 RUN zypper -n install git-core curl ca-certificates unzip xz gzip sed tar shadow gawk vim netcat-openbsd mkisofs && \
     zypper -n clean -a && rm -rf /tmp/* /var/tmp/* /usr/share/doc/packages/* && \
@@ -165,15 +161,9 @@
     chmod +x /usr/bin/tini /usr/bin/telemetry && \
     mkdir -p /var/lib/rancher-data/driver-metadata
 
-<<<<<<< HEAD
-ENV CATTLE_UI_VERSION 2.6.2
-ENV CATTLE_DASHBOARD_UI_VERSION v2.6.2
-ENV CATTLE_CLI_VERSION v2.4.13
-=======
 ENV CATTLE_UI_VERSION 2.6.7
 ENV CATTLE_DASHBOARD_UI_VERSION v2.6.8
 ENV CATTLE_CLI_VERSION v2.6.7
->>>>>>> f650ce83
 
 # Please update the api-ui-version in pkg/settings/settings.go when updating the version here.
 ENV CATTLE_API_UI_VERSION 1.1.9
