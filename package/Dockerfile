FROM registry.suse.com/bci/bci-micro:15.5 AS final

# Temporary build stage image
FROM registry.suse.com/bci/bci-base:15.5 AS builder

# Install system packages using builder image that has zypper
COPY --from=final / /chroot/

# Install some packages with zypper in the chroot of the final micro image
RUN zypper refresh && \
    zypper --installroot /chroot -n in --no-recommends \
    git-core curl util-linux ca-certificates ca-certificates-mozilla unzip xz gzip sed tar shadow gawk vim-small \
    netcat-openbsd mkisofs openssh-clients && \
    zypper --installroot /chroot clean -a && \
    rm -rf /chroot/var/cache/zypp/* /chroot/var/log/zypp/* /chroot/tmp/* /chroot/var/tmp/* /chroot/usr/share/doc/packages/*

# Main stage using bci-micro as the base image
FROM final

# Copy binaries and configuration files from builder to micro
COPY --from=builder /chroot/ /

# Test that some of the dependency binaries were copied
# and are working on the target image.
RUN /usr/bin/unshare --version && \
    /usr/bin/mount --version && \
    /usr/bin/umount --version && \
    /usr/bin/nsenter --version

RUN useradd rancher && \
    mkdir -p /var/lib/rancher /var/lib/cattle /opt/jail /opt/drivers/management-state/bin && \
    chown -R rancher /var/lib/rancher /var/lib/cattle /usr/local/bin

RUN mkdir /root/.kube && \
    ln -s /etc/rancher/k3s/k3s.yaml /root/.kube/k3s.yaml  && \
    ln -s /etc/rancher/k3s/k3s.yaml /root/.kube/config && \
    ln -s /usr/bin/rancher /usr/bin/reset-password && \
    ln -s /usr/bin/rancher /usr/bin/ensure-default-admin
WORKDIR /var/lib/rancher

ARG ARCH=amd64
ARG ETCD_UNSUPPORTED_ARCH
ARG IMAGE_REPO=rancher
ARG SYSTEM_CHART_DEFAULT_BRANCH=dev-v2.9
ARG CHART_DEFAULT_BRANCH=dev-v2.9
ARG PARTNER_CHART_DEFAULT_BRANCH=main
ARG RKE2_CHART_DEFAULT_BRANCH=main
# kontainer-driver-metadata branch to be set for specific branch other than dev/master, logic at rancher/rancher/pkg/settings/setting.go
ARG CATTLE_KDM_BRANCH=dev-v2.9

ENV CATTLE_SYSTEM_CHART_DEFAULT_BRANCH=$SYSTEM_CHART_DEFAULT_BRANCH
ENV CATTLE_CHART_DEFAULT_BRANCH=$CHART_DEFAULT_BRANCH
ENV CATTLE_PARTNER_CHART_DEFAULT_BRANCH=$PARTNER_CHART_DEFAULT_BRANCH
ENV CATTLE_RKE2_CHART_DEFAULT_BRANCH=$RKE2_CHART_DEFAULT_BRANCH
ENV CATTLE_HELM_VERSION v2.16.8-rancher2
ENV CATTLE_MACHINE_VERSION v0.15.0-rancher110
ENV CATTLE_K3S_VERSION v1.29.3+k3s1
ENV CATTLE_MACHINE_PROVISION_IMAGE rancher/machine:${CATTLE_MACHINE_VERSION}
ENV CATTLE_ETCD_VERSION v3.5.12
ENV LOGLEVEL_VERSION v0.1.5
ENV TINI_VERSION v0.18.0
ENV TELEMETRY_VERSION v0.6.2
ENV DOCKER_MACHINE_LINODE_VERSION v0.1.11
ENV LINODE_UI_DRIVER_VERSION v0.5.0
# make sure the version number is consistent with the one at Line 100 of pkg/data/management/machinedriver_data.go
ENV DOCKER_MACHINE_HARVESTER_VERSION v0.6.7
ENV CATTLE_KDM_BRANCH ${CATTLE_KDM_BRANCH}
ENV HELM_VERSION v3.14.3
ENV KUSTOMIZE_VERSION v5.0.1
ENV CATTLE_WINS_AGENT_VERSION v0.4.15
ENV CATTLE_WINS_AGENT_INSTALL_SCRIPT https://raw.githubusercontent.com/rancher/wins/${CATTLE_WINS_AGENT_VERSION}/install.ps1
ENV CATTLE_WINS_AGENT_UNINSTALL_SCRIPT https://raw.githubusercontent.com/rancher/wins/${CATTLE_WINS_AGENT_VERSION}/uninstall.ps1
ENV CATTLE_WINS_AGENT_UPGRADE_IMAGE rancher/wins:${CATTLE_WINS_AGENT_VERSION}
ENV CATTLE_CSI_PROXY_AGENT_VERSION v1.1.3
# make sure the CATTLE_SYSTEM_AGENT_VERSION is consistent with tests/v2/codecoverage/package/Dockerfile
ENV CATTLE_SYSTEM_AGENT_VERSION v0.3.6-rc2
ENV CATTLE_SYSTEM_AGENT_DOWNLOAD_PREFIX https://github.com/rancher/system-agent/releases/download
ENV CATTLE_SYSTEM_AGENT_UPGRADE_IMAGE rancher/system-agent:${CATTLE_SYSTEM_AGENT_VERSION}-suc
ENV CATTLE_SYSTEM_AGENT_INSTALLER_IMAGE rancher/system-agent-installer-
# make sure the ENV CATTLE_SYSTEM_AGENT_INSTALL_SCRIPT is consistent with pkg/settings/setting.go to utlize the local version of install script downloaded during build/package
ENV CATTLE_SYSTEM_AGENT_INSTALL_SCRIPT ${CATTLE_SYSTEM_AGENT_DOWNLOAD_PREFIX}/${CATTLE_SYSTEM_AGENT_VERSION}/install.sh
ENV CATTLE_SYSTEM_AGENT_UNINSTALL_SCRIPT ${CATTLE_SYSTEM_AGENT_DOWNLOAD_PREFIX}/${CATTLE_SYSTEM_AGENT_VERSION}/system-agent-uninstall.sh
ENV CATTLE_SYSTEM_UPGRADE_CONTROLLER_CHART_VERSION 104.0.0+up0.7.0

# AKS,EKS,GKE Operator charts versions
ARG CATTLE_AKS_OPERATOR_VERSION
ENV CATTLE_AKS_OPERATOR_VERSION=$CATTLE_AKS_OPERATOR_VERSION
ARG CATTLE_EKS_OPERATOR_VERSION
ENV CATTLE_EKS_OPERATOR_VERSION=$CATTLE_EKS_OPERATOR_VERSION
ARG CATTLE_GKE_OPERATOR_VERSION
ENV CATTLE_GKE_OPERATOR_VERSION=$CATTLE_GKE_OPERATOR_VERSION

# System charts minimal version
# Deprecated in favor of CATTLE_FLEET_VERSION.
ENV CATTLE_FLEET_MIN_VERSION=""
ARG CATTLE_FLEET_VERSION
ENV CATTLE_FLEET_VERSION=$CATTLE_FLEET_VERSION
ARG CATTLE_RANCHER_WEBHOOK_VERSION
ENV CATTLE_RANCHER_WEBHOOK_VERSION=$CATTLE_RANCHER_WEBHOOK_VERSION
ARG CATTLE_RANCHER_PROVISIONING_CAPI_VERSION
ENV CATTLE_RANCHER_PROVISIONING_CAPI_VERSION=$CATTLE_RANCHER_PROVISIONING_CAPI_VERSION
ARG CATTLE_CSP_ADAPTER_MIN_VERSION
ENV CATTLE_CSP_ADAPTER_MIN_VERSION=$CATTLE_CSP_ADAPTER_MIN_VERSION

RUN mkdir -p /var/lib/rancher-data/local-catalogs/system-library && \
    mkdir -p /var/lib/rancher-data/local-catalogs/library && \
    mkdir -p /var/lib/rancher-data/local-catalogs/helm3-library && \
    mkdir -p /var/lib/rancher-data/local-catalogs/v2 && \
    git clone -b $CATTLE_SYSTEM_CHART_DEFAULT_BRANCH --depth 1 https://github.com/rancher/system-charts /var/lib/rancher-data/local-catalogs/system-library && \
    # Temporarily clone from our GitHub's main repo, to avoid unnecessary load
    # in git.rancher.io
    git config --global url."https://github.com/rancher/".insteadOf https://git.rancher.io/ && \
    # Charts need to be copied into the sha256 value of git url computed in https://github.com/rancher/rancher/blob/5ebda9ac23c06e9647b586ec38aa51cc9ff9b031/pkg/catalogv2/git/download.go#L102 to create a unique folder per url
    git clone -b $CATTLE_CHART_DEFAULT_BRANCH --depth 1 https://git.rancher.io/charts /var/lib/rancher-data/local-catalogs/v2/rancher-charts/4b40cac650031b74776e87c1a726b0484d0877c3ec137da0872547ff9b73a721/ && \
    git clone -b $CATTLE_PARTNER_CHART_DEFAULT_BRANCH --depth 1 https://git.rancher.io/partner-charts /var/lib/rancher-data/local-catalogs/v2/rancher-partner-charts/8f17acdce9bffd6e05a58a3798840e408c4ea71783381ecd2e9af30baad65974 && \
    git clone -b $CATTLE_RKE2_CHART_DEFAULT_BRANCH --depth 1 https://git.rancher.io/rke2-charts /var/lib/rancher-data/local-catalogs/v2/rancher-rke2-charts/675f1b63a0a83905972dcab2794479ed599a6f41b86cd6193d69472d0fa889c9 && \
    # Revert the previous change in git.rancher.io from .gitconfig
    rm "${HOME}/.gitconfig" && \
    git clone -b master --depth 1 https://github.com/rancher/charts /var/lib/rancher-data/local-catalogs/library && \
    git clone -b master --depth 1 https://github.com/rancher/helm3-charts /var/lib/rancher-data/local-catalogs/helm3-library

RUN curl -sLf https://github.com/rancher/machine/releases/download/${CATTLE_MACHINE_VERSION}/rancher-machine-${ARCH}.tar.gz | tar xvzf - -C /usr/bin && \
    curl -sLf https://github.com/rancher/loglevel/releases/download/${LOGLEVEL_VERSION}/loglevel-${ARCH}-${LOGLEVEL_VERSION}.tar.gz | tar xvzf - -C /usr/bin && \
    curl -LO https://github.com/linode/docker-machine-driver-linode/releases/download/${DOCKER_MACHINE_LINODE_VERSION}/docker-machine-driver-linode_linux-amd64.zip && \
    unzip docker-machine-driver-linode_linux-amd64.zip -d /opt/drivers/management-state/bin && \
    mkdir -p /usr/share/rancher/ui/assets/ && \
    ln -s /opt/drivers/management-state/bin/docker-machine-driver-linode /usr/share/rancher/ui/assets/ && \
    rm docker-machine-driver-linode_linux-amd64.zip

RUN curl -LO https://releases.rancher.com/harvester-node-driver/${DOCKER_MACHINE_HARVESTER_VERSION}/docker-machine-driver-harvester-amd64.tar.gz && \
    tar -xf docker-machine-driver-harvester-amd64.tar.gz -C /opt/drivers/management-state/bin && \
    ln -s /opt/drivers/management-state/bin/docker-machine-driver-harvester /usr/share/rancher/ui/assets/ && \
    rm docker-machine-driver-harvester-amd64.tar.gz

ENV TINI_URL_amd64=https://github.com/krallin/tini/releases/download/${TINI_VERSION}/tini \
    TINI_URL_arm64=https://github.com/krallin/tini/releases/download/${TINI_VERSION}/tini-arm64 \
    TINI_URL_s390x=https://github.com/krallin/tini/releases/download/${TINI_VERSION}/tini-s390x \
    TINI_URL=TINI_URL_${ARCH}

ENV HELM_URL_V2_amd64=https://github.com/rancher/helm/releases/download/${CATTLE_HELM_VERSION}/rancher-helm \
    HELM_URL_V2_arm64=https://github.com/rancher/helm/releases/download/${CATTLE_HELM_VERSION}/rancher-helm-arm64 \
    HELM_URL_V2_s390x=https://github.com/rancher/helm/releases/download/${CATTLE_HELM_VERSION}/rancher-helm-s390x \
    HELM_URL_V2=HELM_URL_V2_${ARCH} \
    HELM_URL_V3=https://get.helm.sh/helm-${HELM_VERSION}-linux-${ARCH}.tar.gz \
    TILLER_URL_amd64=https://github.com/rancher/helm/releases/download/${CATTLE_HELM_VERSION}/rancher-tiller \
    TILLER_URL_arm64=https://github.com/rancher/helm/releases/download/${CATTLE_HELM_VERSION}/rancher-tiller-arm64 \
    TILLER_URL_s390x=https://github.com/rancher/helm/releases/download/${CATTLE_HELM_VERSION}/rancher-tiller-s390x \
    TILLER_URL=TILLER_URL_${ARCH} \
    ETCD_URL=https://github.com/etcd-io/etcd/releases/download/${CATTLE_ETCD_VERSION}/etcd-${CATTLE_ETCD_VERSION}-linux-${ARCH}.tar.gz \
    KUSTOMIZE_URL=https://github.com/kubernetes-sigs/kustomize/releases/download/kustomize/${KUSTOMIZE_VERSION}/kustomize_${KUSTOMIZE_VERSION}_linux_${ARCH}.tar.gz

RUN curl -sLf ${KUSTOMIZE_URL} | tar -xzf - -C /usr/bin

# set up helm 2
RUN curl -sLf ${!HELM_URL_V2} > /usr/bin/rancher-helm && \
    curl -sLf ${!TILLER_URL} > /usr/bin/rancher-tiller && \
    ln -s /usr/bin/rancher-helm /usr/bin/helm && \
    ln -s /usr/bin/rancher-tiller /usr/bin/tiller && \
    chmod +x /usr/bin/rancher-helm /usr/bin/rancher-tiller

# set up helm 3
RUN curl ${HELM_URL_V3} | tar xvzf - --strip-components=1 -C /usr/bin && \
    mv /usr/bin/helm /usr/bin/helm_v3 && \
    chmod +x /usr/bin/kustomize

# Set up K3s: copy the necessary binaries from the K3s image.
COPY --from=rancher/k3s:v1.29.3-k3s1 \
    /bin/blkid \
    /bin/bandwidth \
    /bin/cni \
    /bin/conntrack \
    /bin/containerd \
    /bin/containerd-shim-runc-v2 \
    /bin/ethtool \
    /bin/firewall \
    /bin/ip \
    /bin/ipset \
    /bin/k3s \
    /bin/losetup \
    /bin/pigz \
    /bin/runc \
    /bin/which \
    /bin/aux/xtables-legacy-multi \
    /usr/bin/

RUN ln -s /usr/bin/cni /usr/bin/bridge && \
    ln -s /usr/bin/cni /usr/bin/flannel && \
    ln -s /usr/bin/cni /usr/bin/host-local && \
    ln -s /usr/bin/cni /usr/bin/loopback && \
    ln -s /usr/bin/cni /usr/bin/portmap && \
    ln -s /usr/bin/k3s /usr/bin/crictl && \
    ln -s /usr/bin/k3s /usr/bin/ctr && \
    ln -s /usr/bin/k3s /usr/bin/k3s-agent && \
    ln -s /usr/bin/k3s /usr/bin/k3s-etcd-snapshot && \
    ln -s /usr/bin/k3s /usr/bin/k3s-server && \
    ln -s /usr/bin/k3s /usr/bin/kubectl && \
    ln -s /usr/bin/pigz /usr/bin/unpigz && \
    ln -s /usr/bin/xtables-legacy-multi /usr/bin/iptables && \
    ln -s /usr/bin/xtables-legacy-multi /usr/bin/iptables-save && \
    ln -s /usr/bin/xtables-legacy-multi /usr/bin/iptables-restore && \
    ln -s /usr/bin/xtables-legacy-multi /usr/bin/iptables-translate && \
    ln -s /usr/bin/xtables-legacy-multi /usr/bin/ip6tables && \
    ln -s /usr/bin/xtables-legacy-multi /usr/bin/ip6tables-save && \
    ln -s /usr/bin/xtables-legacy-multi /usr/bin/ip6tables-restore && \
    ln -s /usr/bin/xtables-legacy-multi /usr/bin/ip6tables-translate

RUN curl -sLf ${!TINI_URL} > /usr/bin/tini && \
    mkdir -p /var/lib/rancher/k3s/agent/images/ && \
    curl -sfL ${ETCD_URL} | tar xvzf - --strip-components=1 --no-same-owner -C /usr/bin/ etcd-${CATTLE_ETCD_VERSION}-linux-${ARCH}/etcdctl && \
    curl -sLf https://github.com/rancher/telemetry/releases/download/${TELEMETRY_VERSION}/telemetry-${ARCH} > /usr/bin/telemetry && \
    chmod +x /usr/bin/tini /usr/bin/telemetry && \
    mkdir -p /var/lib/rancher-data/driver-metadata

<<<<<<< HEAD
ENV CATTLE_UI_VERSION 2.9.0-alpha4
ENV CATTLE_DASHBOARD_UI_VERSION v2.9.0-alpha4
ENV CATTLE_CLI_VERSION v2.8.0
=======
ENV CATTLE_UI_VERSION 2.9.0-alpha2
ENV CATTLE_DASHBOARD_UI_VERSION v2.9.0-alpha1
ENV CATTLE_CLI_VERSION v2.9.0-rc1
>>>>>>> 857bb78e

# Base UI brand used as a fallback env setting (not user facing) to indicate this is a non-prime install
ENV CATTLE_BASE_UI_BRAND=

# Please update the api-ui-version in pkg/settings/settings.go when updating the version here.
ENV CATTLE_API_UI_VERSION 1.1.11

RUN mkdir -p /var/log/auditlog
ENV AUDIT_LOG_PATH /var/log/auditlog/rancher-api-audit.log
ENV AUDIT_LOG_MAXAGE 10
ENV AUDIT_LOG_MAXBACKUP 10
ENV AUDIT_LOG_MAXSIZE 100
ENV AUDIT_LEVEL 0

RUN mkdir -p /usr/share/rancher/ui && \
    cd /usr/share/rancher/ui && \
    curl -sL https://releases.rancher.com/ui/${CATTLE_UI_VERSION}.tar.gz | tar xvzf - --strip-components=1 && \
    mkdir -p assets/rancher-ui-driver-linode && \
    cd assets/rancher-ui-driver-linode && \
    curl -O https://linode.github.io/rancher-ui-driver-linode/releases/${LINODE_UI_DRIVER_VERSION}/component.js && \
    curl -O https://linode.github.io/rancher-ui-driver-linode/releases/${LINODE_UI_DRIVER_VERSION}/component.css && \
    curl -O https://linode.github.io/rancher-ui-driver-linode/releases/${LINODE_UI_DRIVER_VERSION}/linode.svg && \
    mkdir -p /usr/share/rancher/ui/api-ui && \
    cd /usr/share/rancher/ui/api-ui && \
    curl -sL https://releases.rancher.com/api-ui/${CATTLE_API_UI_VERSION}.tar.gz | tar xvzf - --strip-components=1 && \
    mkdir -p /usr/share/rancher/ui-dashboard/dashboard && \
    cd /usr/share/rancher/ui-dashboard/dashboard && \
    curl -sL https://releases.rancher.com/dashboard/${CATTLE_DASHBOARD_UI_VERSION}.tar.gz | tar xvzf - --strip-components=2 && \
    ln -s dashboard/index.html ../index.html && \
    cd ../../ui/assets && \
    curl -sfL ${CATTLE_SYSTEM_AGENT_DOWNLOAD_PREFIX}/${CATTLE_SYSTEM_AGENT_VERSION}/rancher-system-agent-arm64 -O && \
    curl -sfL ${CATTLE_SYSTEM_AGENT_DOWNLOAD_PREFIX}/${CATTLE_SYSTEM_AGENT_VERSION}/rancher-system-agent-amd64 -O && \
    curl -sfL ${CATTLE_SYSTEM_AGENT_INSTALL_SCRIPT} -o system-agent-install.sh && \
    curl -sfL ${CATTLE_SYSTEM_AGENT_UNINSTALL_SCRIPT} -o system-agent-uninstall.sh && \
    curl -sfL https://github.com/rancher/wins/releases/download/${CATTLE_WINS_AGENT_VERSION}/wins.exe -O && \
    curl -sfL https://acs-mirror.azureedge.net/csi-proxy/${CATTLE_CSI_PROXY_AGENT_VERSION}/binaries/csi-proxy-${CATTLE_CSI_PROXY_AGENT_VERSION}.tar.gz -O && \
    curl -sfL ${CATTLE_WINS_AGENT_INSTALL_SCRIPT} -o wins-agent-install.ps1 \
    curl -sfL ${CATTLE_WINS_AGENT_UNINSTALL_SCRIPT} -o wins-agent-uninstall.ps1

ENV CATTLE_CLI_URL_DARWIN  https://releases.rancher.com/cli2/${CATTLE_CLI_VERSION}/rancher-darwin-amd64-${CATTLE_CLI_VERSION}.tar.gz
ENV CATTLE_CLI_URL_LINUX   https://releases.rancher.com/cli2/${CATTLE_CLI_VERSION}/rancher-linux-amd64-${CATTLE_CLI_VERSION}.tar.gz
ENV CATTLE_CLI_URL_WINDOWS https://releases.rancher.com/cli2/${CATTLE_CLI_VERSION}/rancher-windows-386-${CATTLE_CLI_VERSION}.zip

ARG VERSION=dev
ENV CATTLE_SERVER_VERSION ${VERSION}
COPY entrypoint.sh rancher /usr/bin/
COPY kustomize.sh /usr/bin/
COPY jailer.sh /usr/bin/
COPY k3s-airgap-images.tar /var/lib/rancher/k3s/agent/images/
RUN chmod +x /usr/bin/entrypoint.sh
RUN chmod +x /usr/bin/kustomize.sh

COPY data.json /var/lib/rancher-data/driver-metadata/

ENV CATTLE_AGENT_IMAGE ${IMAGE_REPO}/rancher-agent:${VERSION}
ENV CATTLE_SERVER_IMAGE ${IMAGE_REPO}/rancher
ENV ETCDCTL_API=3

ENV SSL_CERT_DIR /etc/rancher/ssl
VOLUME /var/lib/rancher
VOLUME /var/lib/kubelet
VOLUME /var/lib/cni
VOLUME /var/log

ENV ETCD_UNSUPPORTED_ARCH ${ETCD_UNSUPPORTED_ARCH}

ENTRYPOINT ["entrypoint.sh"]<|MERGE_RESOLUTION|>--- conflicted
+++ resolved
@@ -211,15 +211,9 @@
     chmod +x /usr/bin/tini /usr/bin/telemetry && \
     mkdir -p /var/lib/rancher-data/driver-metadata
 
-<<<<<<< HEAD
-ENV CATTLE_UI_VERSION 2.9.0-alpha4
-ENV CATTLE_DASHBOARD_UI_VERSION v2.9.0-alpha4
-ENV CATTLE_CLI_VERSION v2.8.0
-=======
 ENV CATTLE_UI_VERSION 2.9.0-alpha2
 ENV CATTLE_DASHBOARD_UI_VERSION v2.9.0-alpha1
 ENV CATTLE_CLI_VERSION v2.9.0-rc1
->>>>>>> 857bb78e
 
 # Base UI brand used as a fallback env setting (not user facing) to indicate this is a non-prime install
 ENV CATTLE_BASE_UI_BRAND=
