FROM registry.suse.com/bci/bci-micro:15.6 AS final

# Temporary build stage image
FROM registry.suse.com/bci/bci-base:15.6 AS builder

# Install system packages using builder image that has zypper
COPY --from=final / /chroot/

# Install some packages with zypper in the chroot of the final micro image
RUN zypper refresh && \
    zypper --installroot /chroot -n in --no-recommends \
    git-core curl util-linux ca-certificates ca-certificates-mozilla unzip xz gzip sed tar shadow gawk vim-small \
    netcat-openbsd mkisofs openssh-clients openssl patterns-base-fips && \
    zypper --installroot /chroot clean -a && \
    rm -rf /chroot/var/cache/zypp/* /chroot/var/log/zypp/* /chroot/tmp/* /chroot/var/tmp/* /chroot/usr/share/doc/packages/*

# Main stage using bci-micro as the base image
FROM final AS base

# Copy binaries and configuration files from builder to micro
COPY --from=builder /chroot/ /

# Test that some of the dependency binaries were copied
# and are working on the target image.
RUN /usr/bin/unshare --version && \
    /usr/bin/mount --version && \
    /usr/bin/umount --version && \
    /usr/bin/nsenter --version

RUN useradd rancher && \
    groupadd jail-accessors && \
    usermod -aG jail-accessors rancher && \
    mkdir -p /var/lib/rancher /var/lib/cattle /opt/jail /opt/drivers/management-state/bin && \
    chgrp jail-accessors /var/lib/rancher /var/lib/cattle /usr/local/bin && \
    chmod 750            /var/lib/rancher /var/lib/cattle /usr/local/bin && \
    chmod g+s            /var/lib/rancher /var/lib/cattle /usr/local/bin

RUN mkdir /root/.kube && \
    ln -s /etc/rancher/k3s/k3s.yaml /root/.kube/k3s.yaml  && \
    ln -s /etc/rancher/k3s/k3s.yaml /root/.kube/config && \
    ln -s /usr/bin/rancher /usr/bin/reset-password && \
    ln -s /usr/bin/rancher /usr/bin/ensure-default-admin
WORKDIR /var/lib/rancher

ARG ARCH=amd64
ARG ETCD_UNSUPPORTED_ARCH
ARG IMAGE_REPO=rancher
ARG SYSTEM_CHART_DEFAULT_BRANCH=release-v2.9
ARG CHART_DEFAULT_BRANCH=dev-v2.10
ARG PARTNER_CHART_DEFAULT_BRANCH=main
ARG RKE2_CHART_DEFAULT_BRANCH=main
# kontainer-driver-metadata branch to be set for specific branch other than dev/master, logic at rancher/rancher/pkg/settings/setting.go
ARG CATTLE_KDM_BRANCH=dev-v2.10
ARG VERSION=${VERSION}

ENV CATTLE_SYSTEM_CHART_DEFAULT_BRANCH=$SYSTEM_CHART_DEFAULT_BRANCH
ENV CATTLE_CHART_DEFAULT_BRANCH=$CHART_DEFAULT_BRANCH
ENV CATTLE_PARTNER_CHART_DEFAULT_BRANCH=$PARTNER_CHART_DEFAULT_BRANCH
ENV CATTLE_RKE2_CHART_DEFAULT_BRANCH=$RKE2_CHART_DEFAULT_BRANCH
ENV CATTLE_HELM_VERSION v2.16.8-rancher2
ENV CATTLE_MACHINE_VERSION v0.15.0-rancher122
ENV CATTLE_K3S_VERSION v1.31.1+k3s1
ENV CATTLE_MACHINE_PROVISION_IMAGE rancher/machine:${CATTLE_MACHINE_VERSION}
ENV CATTLE_ETCD_VERSION v3.5.14
ENV TINI_VERSION v0.18.0
ENV TELEMETRY_VERSION v0.6.2
ENV DOCKER_MACHINE_LINODE_VERSION v0.1.12
ENV LINODE_UI_DRIVER_VERSION v0.7.0
# make sure the version number is consistent with the one at Line 100 of pkg/data/management/machinedriver_data.go
ENV DOCKER_MACHINE_HARVESTER_VERSION v0.7.0
ENV CATTLE_KDM_BRANCH ${CATTLE_KDM_BRANCH}
ENV HELM_VERSION v3.16.1
ENV KUSTOMIZE_VERSION v5.4.2
ENV CATTLE_WINS_AGENT_VERSION v0.4.20-rc.1
ENV CATTLE_WINS_AGENT_INSTALL_SCRIPT https://raw.githubusercontent.com/rancher/wins/${CATTLE_WINS_AGENT_VERSION}/install.ps1
ENV CATTLE_WINS_AGENT_UNINSTALL_SCRIPT https://raw.githubusercontent.com/rancher/wins/${CATTLE_WINS_AGENT_VERSION}/uninstall.ps1
ENV CATTLE_WINS_AGENT_UPGRADE_IMAGE rancher/wins:${CATTLE_WINS_AGENT_VERSION}
ENV CATTLE_CSI_PROXY_AGENT_VERSION v1.1.3
# make sure the CATTLE_SYSTEM_AGENT_VERSION is consistent with tests/v2/codecoverage/package/Dockerfile
ENV CATTLE_SYSTEM_AGENT_VERSION v0.3.11-rc.1
ENV CATTLE_SYSTEM_AGENT_DOWNLOAD_PREFIX https://github.com/rancher/system-agent/releases/download
ENV CATTLE_SYSTEM_AGENT_UPGRADE_IMAGE rancher/system-agent:${CATTLE_SYSTEM_AGENT_VERSION}-suc
ENV CATTLE_SYSTEM_AGENT_INSTALLER_IMAGE rancher/system-agent-installer-
# make sure the ENV CATTLE_SYSTEM_AGENT_INSTALL_SCRIPT is consistent with pkg/settings/setting.go to utlize the local version of install script downloaded during build/package
ENV CATTLE_SYSTEM_AGENT_INSTALL_SCRIPT ${CATTLE_SYSTEM_AGENT_DOWNLOAD_PREFIX}/${CATTLE_SYSTEM_AGENT_VERSION}/install.sh
ENV CATTLE_SYSTEM_AGENT_UNINSTALL_SCRIPT ${CATTLE_SYSTEM_AGENT_DOWNLOAD_PREFIX}/${CATTLE_SYSTEM_AGENT_VERSION}/system-agent-uninstall.sh
ENV CATTLE_SYSTEM_UPGRADE_CONTROLLER_CHART_VERSION 105.0.0

# AKS,EKS,GKE Operator charts versions
ARG CATTLE_AKS_OPERATOR_VERSION
ENV CATTLE_AKS_OPERATOR_VERSION=$CATTLE_AKS_OPERATOR_VERSION
ARG CATTLE_EKS_OPERATOR_VERSION
ENV CATTLE_EKS_OPERATOR_VERSION=$CATTLE_EKS_OPERATOR_VERSION
ARG CATTLE_GKE_OPERATOR_VERSION
ENV CATTLE_GKE_OPERATOR_VERSION=$CATTLE_GKE_OPERATOR_VERSION

# System charts minimal version
# Deprecated in favor of CATTLE_FLEET_VERSION.
ENV CATTLE_FLEET_MIN_VERSION=""
ARG CATTLE_FLEET_VERSION
ENV CATTLE_FLEET_VERSION=$CATTLE_FLEET_VERSION
ARG CATTLE_RANCHER_WEBHOOK_VERSION
ENV CATTLE_RANCHER_WEBHOOK_VERSION=$CATTLE_RANCHER_WEBHOOK_VERSION
ARG CATTLE_RANCHER_PROVISIONING_CAPI_VERSION
ENV CATTLE_RANCHER_PROVISIONING_CAPI_VERSION=$CATTLE_RANCHER_PROVISIONING_CAPI_VERSION
ARG CATTLE_CSP_ADAPTER_MIN_VERSION
ENV CATTLE_CSP_ADAPTER_MIN_VERSION=$CATTLE_CSP_ADAPTER_MIN_VERSION

RUN mkdir -p /var/lib/rancher-data/local-catalogs/system-library && \
    mkdir -p /var/lib/rancher-data/local-catalogs/library && \
    mkdir -p /var/lib/rancher-data/local-catalogs/v2 && \
    git clone -b $CATTLE_SYSTEM_CHART_DEFAULT_BRANCH --depth 1 https://github.com/rancher/system-charts /var/lib/rancher-data/local-catalogs/system-library && \
    # Temporarily clone from our GitHub's main repo, to avoid unnecessary load
    # in git.rancher.io
    git config --global url."https://github.com/rancher/".insteadOf https://git.rancher.io/ && \
    # Charts need to be copied into the sha256 value of git url computed in https://github.com/rancher/rancher/blob/5ebda9ac23c06e9647b586ec38aa51cc9ff9b031/pkg/catalogv2/git/download.go#L102 to create a unique folder per url
    git clone -b $CATTLE_CHART_DEFAULT_BRANCH --depth 1 https://git.rancher.io/charts /var/lib/rancher-data/local-catalogs/v2/rancher-charts/4b40cac650031b74776e87c1a726b0484d0877c3ec137da0872547ff9b73a721/ && \
    git clone -b $CATTLE_PARTNER_CHART_DEFAULT_BRANCH --depth 1 https://git.rancher.io/partner-charts /var/lib/rancher-data/local-catalogs/v2/rancher-partner-charts/8f17acdce9bffd6e05a58a3798840e408c4ea71783381ecd2e9af30baad65974 && \
    git clone -b $CATTLE_RKE2_CHART_DEFAULT_BRANCH --depth 1 https://git.rancher.io/rke2-charts /var/lib/rancher-data/local-catalogs/v2/rancher-rke2-charts/675f1b63a0a83905972dcab2794479ed599a6f41b86cd6193d69472d0fa889c9 && \
    # Revert the previous change in git.rancher.io from .gitconfig
    rm "${HOME}/.gitconfig" && \
    git clone -b master --depth 1 https://github.com/rancher/charts /var/lib/rancher-data/local-catalogs/library

RUN curl -sLf https://github.com/rancher/machine/releases/download/${CATTLE_MACHINE_VERSION}/rancher-machine-${ARCH}.tar.gz | tar xvzf - -C /usr/bin && \
    chown root:root /usr/bin/rancher-machine && \
    curl -LO https://github.com/linode/docker-machine-driver-linode/releases/download/${DOCKER_MACHINE_LINODE_VERSION}/docker-machine-driver-linode_linux-${ARCH}.zip && \
    unzip docker-machine-driver-linode_linux-${ARCH}.zip -d /opt/drivers/management-state/bin && \
    mkdir -p /usr/share/rancher/ui/assets/ && \
    ln -s /opt/drivers/management-state/bin/docker-machine-driver-linode /usr/share/rancher/ui/assets/ && \
    rm docker-machine-driver-linode_linux-${ARCH}.zip

RUN curl -LO https://releases.rancher.com/harvester-node-driver/${DOCKER_MACHINE_HARVESTER_VERSION}/docker-machine-driver-harvester-${ARCH}.tar.gz && \
    tar -xf docker-machine-driver-harvester-${ARCH}.tar.gz -C /opt/drivers/management-state/bin && \
    ln -s /opt/drivers/management-state/bin/docker-machine-driver-harvester /usr/share/rancher/ui/assets/ && \
    rm docker-machine-driver-harvester-${ARCH}.tar.gz

ENV TINI_URL_amd64=https://github.com/krallin/tini/releases/download/${TINI_VERSION}/tini \
    TINI_URL_arm64=https://github.com/krallin/tini/releases/download/${TINI_VERSION}/tini-arm64 \
    TINI_URL_s390x=https://github.com/krallin/tini/releases/download/${TINI_VERSION}/tini-s390x \
    TINI_URL=TINI_URL_${ARCH}

ENV HELM_URL_V2_amd64=https://github.com/rancher/helm/releases/download/${CATTLE_HELM_VERSION}/rancher-helm \
    HELM_URL_V2_arm64=https://github.com/rancher/helm/releases/download/${CATTLE_HELM_VERSION}/rancher-helm-arm64 \
    HELM_URL_V2_s390x=https://github.com/rancher/helm/releases/download/${CATTLE_HELM_VERSION}/rancher-helm-s390x \
    HELM_URL_V2=HELM_URL_V2_${ARCH} \
    HELM_URL_V3=https://get.helm.sh/helm-${HELM_VERSION}-linux-${ARCH}.tar.gz \
    TILLER_URL_amd64=https://github.com/rancher/helm/releases/download/${CATTLE_HELM_VERSION}/rancher-tiller \
    TILLER_URL_arm64=https://github.com/rancher/helm/releases/download/${CATTLE_HELM_VERSION}/rancher-tiller-arm64 \
    TILLER_URL_s390x=https://github.com/rancher/helm/releases/download/${CATTLE_HELM_VERSION}/rancher-tiller-s390x \
    TILLER_URL=TILLER_URL_${ARCH} \
    ETCD_URL=https://github.com/etcd-io/etcd/releases/download/${CATTLE_ETCD_VERSION}/etcd-${CATTLE_ETCD_VERSION}-linux-${ARCH}.tar.gz \
    KUSTOMIZE_URL=https://github.com/kubernetes-sigs/kustomize/releases/download/kustomize/${KUSTOMIZE_VERSION}/kustomize_${KUSTOMIZE_VERSION}_linux_${ARCH}.tar.gz

RUN curl -sLf ${KUSTOMIZE_URL} | tar -xzf - -C /usr/bin && \
    chown root:root /usr/bin/kustomize && \
    chmod +x /usr/bin/kustomize

# set up helm 2
RUN curl -sLf ${!HELM_URL_V2} > /usr/bin/rancher-helm && \
    curl -sLf ${!TILLER_URL} > /usr/bin/rancher-tiller && \
    ln -s /usr/bin/rancher-helm /usr/bin/helm && \
    ln -s /usr/bin/rancher-tiller /usr/bin/tiller && \
    chmod +x /usr/bin/rancher-helm /usr/bin/rancher-tiller

# set up helm 3
RUN curl ${HELM_URL_V3} | tar xvzf - --strip-components=1 -C /usr/bin && \
    mv /usr/bin/helm /usr/bin/helm_v3 && \
    chown root:root /usr/bin/helm_v3 && \
    chmod +x /usr/bin/helm_v3

# Set up K3s: copy the necessary binaries from the K3s image.
COPY --from=rancher/k3s:v1.31.1-k3s1 \
    /bin/blkid \
    /bin/bandwidth \
    /bin/cni \
    /bin/conntrack \
    /bin/containerd \
    /bin/containerd-shim-runc-v2 \
    /bin/ethtool \
    /bin/firewall \
    /bin/ip \
    /bin/ipset \
    /bin/k3s \
    /bin/losetup \
    /bin/pigz \
    /bin/runc \
    /bin/which \
    /bin/aux/xtables-legacy-multi \
    /usr/bin/

RUN ln -s /usr/bin/cni /usr/bin/bridge && \
    ln -s /usr/bin/cni /usr/bin/flannel && \
    ln -s /usr/bin/cni /usr/bin/host-local && \
    ln -s /usr/bin/cni /usr/bin/loopback && \
    ln -s /usr/bin/cni /usr/bin/portmap && \
    ln -s /usr/bin/k3s /usr/bin/crictl && \
    ln -s /usr/bin/k3s /usr/bin/ctr && \
    ln -s /usr/bin/k3s /usr/bin/k3s-agent && \
    ln -s /usr/bin/k3s /usr/bin/k3s-etcd-snapshot && \
    ln -s /usr/bin/k3s /usr/bin/k3s-server && \
    ln -s /usr/bin/k3s /usr/bin/kubectl && \
    ln -s /usr/bin/pigz /usr/bin/unpigz && \
    ln -s /usr/bin/xtables-legacy-multi /usr/bin/iptables && \
    ln -s /usr/bin/xtables-legacy-multi /usr/bin/iptables-save && \
    ln -s /usr/bin/xtables-legacy-multi /usr/bin/iptables-restore && \
    ln -s /usr/bin/xtables-legacy-multi /usr/bin/iptables-translate && \
    ln -s /usr/bin/xtables-legacy-multi /usr/bin/ip6tables && \
    ln -s /usr/bin/xtables-legacy-multi /usr/bin/ip6tables-save && \
    ln -s /usr/bin/xtables-legacy-multi /usr/bin/ip6tables-restore && \
    ln -s /usr/bin/xtables-legacy-multi /usr/bin/ip6tables-translate

RUN curl -sLf ${!TINI_URL} > /usr/bin/tini && \
    mkdir -p /var/lib/rancher/k3s/agent/images/ && \
    curl -sfL ${ETCD_URL} | tar xvzf - --strip-components=1 --no-same-owner -C /usr/bin/ etcd-${CATTLE_ETCD_VERSION}-linux-${ARCH}/etcdctl && \
    curl -sLf https://github.com/rancher/telemetry/releases/download/${TELEMETRY_VERSION}/telemetry-${ARCH} > /usr/bin/telemetry && \
    chmod +x /usr/bin/tini /usr/bin/telemetry && \
    mkdir -p /var/lib/rancher-data/driver-metadata

<<<<<<< HEAD
ENV CATTLE_UI_VERSION 2.10.0-alpha6
ENV CATTLE_DASHBOARD_UI_VERSION v2.10.0-alpha6
ENV CATTLE_CLI_VERSION v2.9.0
=======
ENV CATTLE_UI_VERSION 2.10.0-alpha5
ENV CATTLE_DASHBOARD_UI_VERSION v2.10.0-alpha5
ENV CATTLE_CLI_VERSION v2.10.0
>>>>>>> 0e47dad2

# Base UI brand used as a fallback env setting (not user facing) to indicate this is a non-prime install
ENV CATTLE_BASE_UI_BRAND=

# Please update the api-ui-version in pkg/settings/settings.go when updating the version here.
ENV CATTLE_API_UI_VERSION 1.1.11

RUN mkdir -p /var/log/auditlog
ENV AUDIT_LOG_PATH /var/log/auditlog/rancher-api-audit.log
ENV AUDIT_LOG_MAXAGE 10
ENV AUDIT_LOG_MAXBACKUP 10
ENV AUDIT_LOG_MAXSIZE 100
ENV AUDIT_LEVEL 0

RUN mkdir -p /usr/share/rancher/ui && \
    cd /usr/share/rancher/ui && \
    curl -sL https://releases.rancher.com/ui/${CATTLE_UI_VERSION}.tar.gz | tar xvzf - --strip-components=1 && \
    mkdir -p assets/rancher-ui-driver-linode && \
    cd assets/rancher-ui-driver-linode && \
    curl -O https://linode.github.io/rancher-ui-driver-linode/releases/${LINODE_UI_DRIVER_VERSION}/component.js && \
    curl -O https://linode.github.io/rancher-ui-driver-linode/releases/${LINODE_UI_DRIVER_VERSION}/component.css && \
    curl -O https://linode.github.io/rancher-ui-driver-linode/releases/${LINODE_UI_DRIVER_VERSION}/linode.svg && \
    mkdir -p /usr/share/rancher/ui/api-ui && \
    cd /usr/share/rancher/ui/api-ui && \
    curl -sL https://releases.rancher.com/api-ui/${CATTLE_API_UI_VERSION}.tar.gz | tar xvzf - --strip-components=1 && \
    mkdir -p /usr/share/rancher/ui-dashboard/dashboard && \
    cd /usr/share/rancher/ui-dashboard/dashboard && \
    curl -sL https://releases.rancher.com/dashboard/${CATTLE_DASHBOARD_UI_VERSION}.tar.gz | tar xvzf - --strip-components=2 && \
    ln -s dashboard/index.html ../index.html && \
    cd ../../ui/assets && \
    curl -sfL ${CATTLE_SYSTEM_AGENT_DOWNLOAD_PREFIX}/${CATTLE_SYSTEM_AGENT_VERSION}/rancher-system-agent-arm64 -O && \
    curl -sfL ${CATTLE_SYSTEM_AGENT_DOWNLOAD_PREFIX}/${CATTLE_SYSTEM_AGENT_VERSION}/rancher-system-agent-amd64 -O && \
    curl -sfL ${CATTLE_SYSTEM_AGENT_INSTALL_SCRIPT} -o system-agent-install.sh && \
    curl -sfL ${CATTLE_SYSTEM_AGENT_UNINSTALL_SCRIPT} -o system-agent-uninstall.sh && \
    curl -sfL https://github.com/rancher/wins/releases/download/${CATTLE_WINS_AGENT_VERSION}/wins.exe -O && \
    curl -sfL https://acs-mirror.azureedge.net/csi-proxy/${CATTLE_CSI_PROXY_AGENT_VERSION}/binaries/csi-proxy-${CATTLE_CSI_PROXY_AGENT_VERSION}.tar.gz -O && \
    curl -sfL ${CATTLE_WINS_AGENT_INSTALL_SCRIPT} -o wins-agent-install.ps1 \
    curl -sfL ${CATTLE_WINS_AGENT_UNINSTALL_SCRIPT} -o wins-agent-uninstall.ps1

ENV CATTLE_CLI_URL_DARWIN  https://releases.rancher.com/cli2/${CATTLE_CLI_VERSION}/rancher-darwin-amd64-${CATTLE_CLI_VERSION}.tar.gz
ENV CATTLE_CLI_URL_LINUX   https://releases.rancher.com/cli2/${CATTLE_CLI_VERSION}/rancher-linux-amd64-${CATTLE_CLI_VERSION}.tar.gz
ENV CATTLE_CLI_URL_WINDOWS https://releases.rancher.com/cli2/${CATTLE_CLI_VERSION}/rancher-windows-386-${CATTLE_CLI_VERSION}.zip

RUN curl -sLf https://releases.rancher.com/kontainer-driver-metadata/${CATTLE_KDM_BRANCH}/data.json > /var/lib/rancher-data/driver-metadata/data.json

ENV ETCDCTL_API=3

ENV SSL_CERT_DIR /etc/rancher/ssl
ENV ETCD_UNSUPPORTED_ARCH ${ETCD_UNSUPPORTED_ARCH}


# Enable exporting of the k3s images as part of the build process.
FROM --platform=$BUILDPLATFORM registry.suse.com/bci/golang:1.22 AS images

ENV CATTLE_K3S_VERSION v1.31.1+k3s1

RUN zypper -n install libbtrfs-devel libgpgme-devel

WORKDIR /src
COPY hack/airgap/ /src/
RUN go mod download

RUN go build -tags k3s_export -o export-images ./...
RUN ./export-images -k3s-version ${CATTLE_K3S_VERSION} -output /src/k3s-airgap-images.tar


FROM --platform=$BUILDPLATFORM registry.suse.com/bci/golang:1.22 AS build
ARG VERSION
ARG COMMIT
ARG RKE_VERSION
ARG CGO_ENABLED=0
ARG TAGS="k8s"
ARG LINKFLAGS="-extldflags -static"
ARG DEFAULT_VALUES="{\"rke-version\":\"${RKE_VERSION}\"}"
ARG LDFLAGS="-X github.com/rancher/rancher/pkg/version.Version=${VERSION} -X github.com/rancher/rancher/pkg/version.GitCommit=${COMMIT} -X github.com/rancher/rancher/pkg/settings.InjectDefaults=${DEFAULT_VALUES} ${LINKFLAGS}"
ARG TARGETOS
ARG TARGETARCH

WORKDIR /app

# Only invalidate cache if go.mod/go.sum changes.
COPY go.mod go.sum .
COPY pkg/apis/go.mod pkg/apis/go.sum pkg/apis/
COPY pkg/client/go.mod pkg/client/go.sum pkg/client/
RUN go mod download

COPY pkg/ pkg/
COPY main.go .

RUN GOOS=$TARGETOS GOARCH=$TARGETARCH go build -tags "${TAGS}" -ldflags "${LDFLAGS}" -o rancher

FROM base

ARG VERSION=${VERSION}
ENV CATTLE_SERVER_VERSION ${VERSION}
ENV CATTLE_AGENT_IMAGE ${IMAGE_REPO}/rancher-agent:${VERSION}
ENV CATTLE_SERVER_IMAGE ${IMAGE_REPO}/rancher

COPY --chown=root:root --chmod=0755 \
     --from=build /app/rancher /usr/bin/
COPY --chown=root:root --chmod=0755 \
     --from=images /src/k3s-airgap-images.tar /var/lib/rancher/k3s/agent/images/

COPY --chown=root:root --chmod=0755 \
        package/loglevel \
        package/entrypoint.sh \
        package/kustomize.sh \
        package/jailer.sh /usr/bin/

VOLUME /var/lib/rancher
VOLUME /var/lib/kubelet
VOLUME /var/lib/cni
VOLUME /var/log

LABEL "io.artifacthub.package.logo-url"="https://raw.githubusercontent.com/rancher/ui/master/public/assets/images/logos/welcome-cow.svg" \
      "io.artifacthub.package.readme-url"="https://raw.githubusercontent.com/rancher/rancher/${VERSION}/README.md" \
      "org.opencontainers.image.description"="Rancher Manager: complete container management platform." \
      "org.opencontainers.image.title"="Rancher Manager: complete container management platform." \
      "org.opencontainers.image.source"="https://github.com/rancher/rancher" \
      "org.opencontainers.image.version"=${VERSION} \
      "org.opensuse.reference"=rancher/rancher:${VERSION}

ENTRYPOINT ["entrypoint.sh"]<|MERGE_RESOLUTION|>--- conflicted
+++ resolved
@@ -216,15 +216,9 @@
     chmod +x /usr/bin/tini /usr/bin/telemetry && \
     mkdir -p /var/lib/rancher-data/driver-metadata
 
-<<<<<<< HEAD
 ENV CATTLE_UI_VERSION 2.10.0-alpha6
 ENV CATTLE_DASHBOARD_UI_VERSION v2.10.0-alpha6
-ENV CATTLE_CLI_VERSION v2.9.0
-=======
-ENV CATTLE_UI_VERSION 2.10.0-alpha5
-ENV CATTLE_DASHBOARD_UI_VERSION v2.10.0-alpha5
 ENV CATTLE_CLI_VERSION v2.10.0
->>>>>>> 0e47dad2
 
 # Base UI brand used as a fallback env setting (not user facing) to indicate this is a non-prime install
 ENV CATTLE_BASE_UI_BRAND=
