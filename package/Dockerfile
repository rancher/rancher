FROM registry.suse.com/bci/bci-base:15.4

RUN zypper -n install --no-recommends git-core curl ca-certificates unzip xz gzip sed tar shadow gawk vim-small netcat-openbsd mkisofs && \
    zypper -n clean -a && rm -rf /tmp/* /var/tmp/* /usr/share/doc/packages/* && \
    useradd rancher && \
    mkdir -p /var/lib/rancher /var/lib/cattle /opt/jail /opt/drivers/management-state/bin && \
    chown -R rancher /var/lib/rancher /var/lib/cattle /usr/local/bin

RUN mkdir /root/.kube && \
    ln -s /etc/rancher/k3s/k3s.yaml /root/.kube/k3s.yaml  && \
    ln -s /etc/rancher/k3s/k3s.yaml /root/.kube/config && \
    ln -s /usr/bin/rancher /usr/bin/reset-password && \
    ln -s /usr/bin/rancher /usr/bin/ensure-default-admin
WORKDIR /var/lib/rancher

ARG ARCH=amd64
ARG ETCD_UNSUPPORTED_ARCH
ARG IMAGE_REPO=rancher
ARG SYSTEM_CHART_DEFAULT_BRANCH=dev-v2.7
ARG CHART_DEFAULT_BRANCH=dev-v2.7
ARG PARTNER_CHART_DEFAULT_BRANCH=main
ARG RKE2_CHART_DEFAULT_BRANCH=main
# kontainer-driver-metadata branch to be set for specific branch other than dev/master, logic at rancher/rancher/pkg/settings/setting.go
ARG CATTLE_KDM_BRANCH=dev-v2.7

ENV CATTLE_SYSTEM_CHART_DEFAULT_BRANCH=$SYSTEM_CHART_DEFAULT_BRANCH
ENV CATTLE_CHART_DEFAULT_BRANCH=$CHART_DEFAULT_BRANCH
ENV CATTLE_PARTNER_CHART_DEFAULT_BRANCH=$PARTNER_CHART_DEFAULT_BRANCH
ENV CATTLE_RKE2_CHART_DEFAULT_BRANCH=$RKE2_CHART_DEFAULT_BRANCH
ENV CATTLE_HELM_VERSION v2.16.8-rancher2
ENV CATTLE_MACHINE_VERSION v0.15.0-rancher100
ENV CATTLE_K3S_VERSION v1.26.4+k3s1
ENV CATTLE_MACHINE_PROVISION_IMAGE rancher/machine:${CATTLE_MACHINE_VERSION}
ENV CATTLE_ETCD_VERSION v3.5.1
ENV LOGLEVEL_VERSION v0.1.5
ENV TINI_VERSION v0.18.0
ENV TELEMETRY_VERSION v0.5.20
ENV DOCKER_MACHINE_LINODE_VERSION v0.1.8
ENV LINODE_UI_DRIVER_VERSION v0.5.0
# make sure the version number is consistent with the one at Line 100 of pkg/data/management/machinedriver_data.go
ENV DOCKER_MACHINE_HARVESTER_VERSION v0.6.5
ENV CATTLE_KDM_BRANCH ${CATTLE_KDM_BRANCH}
ENV HELM_VERSION v3.11.3
ENV KUSTOMIZE_VERSION v5.0.1
ENV CATTLE_WINS_AGENT_VERSION v0.4.11
ENV CATTLE_WINS_AGENT_INSTALL_SCRIPT https://raw.githubusercontent.com/rancher/wins/${CATTLE_WINS_AGENT_VERSION}/install.ps1
ENV CATTLE_WINS_AGENT_UNINSTALL_SCRIPT https://raw.githubusercontent.com/rancher/wins/${CATTLE_WINS_AGENT_VERSION}/uninstall.ps1
ENV CATTLE_WINS_AGENT_UPGRADE_IMAGE rancher/wins:${CATTLE_WINS_AGENT_VERSION}
ENV CATTLE_CSI_PROXY_AGENT_VERSION v1.1.1
# make sure the CATTLE_SYSTEM_AGENT_VERSION is consistent with tests/v2/codecoverage/package/Dockerfile and pkg/settings/setting.go
ENV CATTLE_SYSTEM_AGENT_VERSION v0.3.3-rc4
ENV CATTLE_SYSTEM_AGENT_INSTALL_SCRIPT https://raw.githubusercontent.com/rancher/system-agent/${CATTLE_SYSTEM_AGENT_VERSION}/install.sh
ENV CATTLE_SYSTEM_AGENT_UNINSTALL_SCRIPT https://raw.githubusercontent.com/rancher/system-agent/${CATTLE_SYSTEM_AGENT_VERSION}/system-agent-uninstall.sh
ENV CATTLE_SYSTEM_AGENT_UPGRADE_IMAGE rancher/system-agent:${CATTLE_SYSTEM_AGENT_VERSION}-suc
ENV CATTLE_SYSTEM_UPGRADE_CONTROLLER_CHART_VERSION 102.1.0+up0.5.0

# System charts minimal version
ENV CATTLE_FLEET_MIN_VERSION=102.1.0+up0.7.0
# Deprecated in favor of CATTLE_RANCHER_WEBHOOK_VERSION.
ENV CATTLE_RANCHER_WEBHOOK_MIN_VERSION=''
ENV CATTLE_RANCHER_WEBHOOK_VERSION=2.0.5+up0.3.5
ENV CATTLE_CSP_ADAPTER_MIN_VERSION=2.0.2

RUN mkdir -p /var/lib/rancher-data/local-catalogs/system-library && \
    mkdir -p /var/lib/rancher-data/local-catalogs/library && \
    mkdir -p /var/lib/rancher-data/local-catalogs/helm3-library && \
    mkdir -p /var/lib/rancher-data/local-catalogs/v2 && \
    git clone -b $CATTLE_SYSTEM_CHART_DEFAULT_BRANCH --depth 1 https://github.com/rancher/system-charts /var/lib/rancher-data/local-catalogs/system-library && \
    # Charts need to be copied into the sha256 value of git url computed in https://github.com/rancher/rancher/blob/5ebda9ac23c06e9647b586ec38aa51cc9ff9b031/pkg/catalogv2/git/download.go#L102 to create a unique folder per url
    git clone -b $CATTLE_CHART_DEFAULT_BRANCH --depth 1 https://git.rancher.io/charts /var/lib/rancher-data/local-catalogs/v2/rancher-charts/4b40cac650031b74776e87c1a726b0484d0877c3ec137da0872547ff9b73a721/ && \
    git clone -b $CATTLE_PARTNER_CHART_DEFAULT_BRANCH --depth 1 https://git.rancher.io/partner-charts /var/lib/rancher-data/local-catalogs/v2/rancher-partner-charts/8f17acdce9bffd6e05a58a3798840e408c4ea71783381ecd2e9af30baad65974 && \
    git clone -b $CATTLE_RKE2_CHART_DEFAULT_BRANCH --depth 1 https://git.rancher.io/rke2-charts /var/lib/rancher-data/local-catalogs/v2/rancher-rke2-charts/675f1b63a0a83905972dcab2794479ed599a6f41b86cd6193d69472d0fa889c9 && \
    git clone -b master --depth 1 https://github.com/rancher/charts /var/lib/rancher-data/local-catalogs/library && \
    git clone -b master --depth 1 https://github.com/rancher/helm3-charts /var/lib/rancher-data/local-catalogs/helm3-library

RUN curl -sLf https://github.com/rancher/machine/releases/download/${CATTLE_MACHINE_VERSION}/rancher-machine-${ARCH}.tar.gz | tar xvzf - -C /usr/bin && \
    curl -sLf https://github.com/rancher/loglevel/releases/download/${LOGLEVEL_VERSION}/loglevel-${ARCH}-${LOGLEVEL_VERSION}.tar.gz | tar xvzf - -C /usr/bin && \
    curl -LO https://github.com/linode/docker-machine-driver-linode/releases/download/${DOCKER_MACHINE_LINODE_VERSION}/docker-machine-driver-linode_linux-amd64.zip && \
    unzip docker-machine-driver-linode_linux-amd64.zip -d /opt/drivers/management-state/bin && \
    mkdir -p /usr/share/rancher/ui/assets/ && \
    cp /opt/drivers/management-state/bin/docker-machine-driver-linode /usr/share/rancher/ui/assets/ && \
    rm docker-machine-driver-linode_linux-amd64.zip

RUN curl -LO https://releases.rancher.com/harvester-node-driver/${DOCKER_MACHINE_HARVESTER_VERSION}/docker-machine-driver-harvester-amd64.tar.gz && \
    tar -xf docker-machine-driver-harvester-amd64.tar.gz -C /opt/drivers/management-state/bin && \
    cp /opt/drivers/management-state/bin/docker-machine-driver-harvester /usr/share/rancher/ui/assets/ && \
    rm docker-machine-driver-harvester-amd64.tar.gz

ENV TINI_URL_amd64=https://github.com/krallin/tini/releases/download/${TINI_VERSION}/tini \
    TINI_URL_arm64=https://github.com/krallin/tini/releases/download/${TINI_VERSION}/tini-arm64 \
    TINI_URL_s390x=https://github.com/krallin/tini/releases/download/${TINI_VERSION}/tini-s390x \
    TINI_URL=TINI_URL_${ARCH}

ENV HELM_URL_V2_amd64=https://github.com/rancher/helm/releases/download/${CATTLE_HELM_VERSION}/rancher-helm \
    HELM_URL_V2_arm64=https://github.com/rancher/helm/releases/download/${CATTLE_HELM_VERSION}/rancher-helm-arm64 \
    HELM_URL_V2_s390x=https://github.com/rancher/helm/releases/download/${CATTLE_HELM_VERSION}/rancher-helm-s390x \
    HELM_URL_V2=HELM_URL_V2_${ARCH} \
    HELM_URL_V3=https://get.helm.sh/helm-${HELM_VERSION}-linux-${ARCH}.tar.gz \
    TILLER_URL_amd64=https://github.com/rancher/helm/releases/download/${CATTLE_HELM_VERSION}/rancher-tiller \
    TILLER_URL_arm64=https://github.com/rancher/helm/releases/download/${CATTLE_HELM_VERSION}/rancher-tiller-arm64 \
    TILLER_URL_s390x=https://github.com/rancher/helm/releases/download/${CATTLE_HELM_VERSION}/rancher-tiller-s390x \
    TILLER_URL=TILLER_URL_${ARCH} \
    ETCD_URL=https://github.com/etcd-io/etcd/releases/download/${CATTLE_ETCD_VERSION}/etcd-${CATTLE_ETCD_VERSION}-linux-${ARCH}.tar.gz \
    KUSTOMIZE_URL=https://github.com/kubernetes-sigs/kustomize/releases/download/kustomize/${KUSTOMIZE_VERSION}/kustomize_${KUSTOMIZE_VERSION}_linux_${ARCH}.tar.gz

RUN curl -sLf ${KUSTOMIZE_URL} | tar -xzf - -C /usr/bin

# set up helm 2
RUN curl -sLf ${!HELM_URL_V2} > /usr/bin/rancher-helm && \
    curl -sLf ${!TILLER_URL} > /usr/bin/rancher-tiller && \
    ln -s /usr/bin/rancher-helm /usr/bin/helm && \
    ln -s /usr/bin/rancher-tiller /usr/bin/tiller && \
    chmod +x /usr/bin/rancher-helm /usr/bin/rancher-tiller

# set up helm 3
RUN curl ${HELM_URL_V3} | tar xvzf - --strip-components=1 -C /usr/bin && \
    mv /usr/bin/helm /usr/bin/helm_v3 && \
    chmod +x /usr/bin/kustomize

# Set up K3s: copy the necessary binaries from the K3s image.
COPY --from=rancher/k3s:v1.26.4-k3s1 \
    /bin/blkid \
    /bin/cni \
    /bin/conntrack \
    /bin/containerd \
    /bin/containerd-shim-runc-v2 \
    /bin/ethtool \
    /bin/ip \
    /bin/ipset \
    /bin/k3s \
    /bin/losetup \
    /bin/pigz \
    /bin/runc \
    /bin/which \
    /bin/aux/xtables-legacy-multi \
/usr/bin/

RUN ln -s /usr/bin/cni /usr/bin/bridge && \
    ln -s /usr/bin/cni /usr/bin/flannel && \
    ln -s /usr/bin/cni /usr/bin/host-local && \
    ln -s /usr/bin/cni /usr/bin/loopback && \
    ln -s /usr/bin/cni /usr/bin/portmap && \
    ln -s /usr/bin/k3s /usr/bin/crictl && \
    ln -s /usr/bin/k3s /usr/bin/ctr && \
    ln -s /usr/bin/k3s /usr/bin/k3s-agent && \
    ln -s /usr/bin/k3s /usr/bin/k3s-etcd-snapshot && \
    ln -s /usr/bin/k3s /usr/bin/k3s-server && \
    ln -s /usr/bin/k3s /usr/bin/kubectl && \
    ln -s /usr/bin/pigz /usr/bin/unpigz && \
    ln -s /usr/bin/xtables-legacy-multi /usr/bin/iptables && \
    ln -s /usr/bin/xtables-legacy-multi /usr/bin/iptables-save && \
    ln -s /usr/bin/xtables-legacy-multi /usr/bin/iptables-restore && \
    ln -s /usr/bin/xtables-legacy-multi /usr/bin/iptables-translate && \
    ln -s /usr/bin/xtables-legacy-multi /usr/bin/ip6tables && \
    ln -s /usr/bin/xtables-legacy-multi /usr/bin/ip6tables-save && \
    ln -s /usr/bin/xtables-legacy-multi /usr/bin/ip6tables-restore && \
    ln -s /usr/bin/xtables-legacy-multi /usr/bin/ip6tables-translate

RUN curl -sLf ${!TINI_URL} > /usr/bin/tini && \
    mkdir -p /var/lib/rancher/k3s/agent/images/ && \
    curl -sfL ${ETCD_URL} | tar xvzf - --strip-components=1 --no-same-owner -C /usr/bin/ etcd-${CATTLE_ETCD_VERSION}-linux-${ARCH}/etcdctl && \
    curl -sLf https://github.com/rancher/telemetry/releases/download/${TELEMETRY_VERSION}/telemetry-${ARCH} > /usr/bin/telemetry && \
    chmod +x /usr/bin/tini /usr/bin/telemetry && \
    mkdir -p /var/lib/rancher-data/driver-metadata

<<<<<<< HEAD
ENV CATTLE_UI_VERSION 2.7.5-rc4
ENV CATTLE_DASHBOARD_UI_VERSION v2.7.5-rc5
=======
ENV CATTLE_UI_VERSION 2.7.5-rc5
ENV CATTLE_DASHBOARD_UI_VERSION v2.7.5-rc4
>>>>>>> 547282bd
ENV CATTLE_CLI_VERSION v2.7.0

# Base UI brand used as a fallback env setting (not user facing) to indicate this is a non-prime install
ENV CATTLE_BASE_UI_BRAND=

# Please update the api-ui-version in pkg/settings/settings.go when updating the version here.
ENV CATTLE_API_UI_VERSION 1.1.10

RUN mkdir -p /var/log/auditlog
ENV AUDIT_LOG_PATH /var/log/auditlog/rancher-api-audit.log
ENV AUDIT_LOG_MAXAGE 10
ENV AUDIT_LOG_MAXBACKUP 10
ENV AUDIT_LOG_MAXSIZE 100
ENV AUDIT_LEVEL 0

RUN mkdir -p /usr/share/rancher/ui && \
    cd /usr/share/rancher/ui && \
    curl -sL https://releases.rancher.com/ui/${CATTLE_UI_VERSION}.tar.gz | tar xvzf - --strip-components=1 && \
    mkdir -p assets/rancher-ui-driver-linode && \
    cd assets/rancher-ui-driver-linode && \
    curl -O https://linode.github.io/rancher-ui-driver-linode/releases/${LINODE_UI_DRIVER_VERSION}/component.js && \
    curl -O https://linode.github.io/rancher-ui-driver-linode/releases/${LINODE_UI_DRIVER_VERSION}/component.css && \
    curl -O https://linode.github.io/rancher-ui-driver-linode/releases/${LINODE_UI_DRIVER_VERSION}/linode.svg && \
    mkdir -p /usr/share/rancher/ui/api-ui && \
    cd /usr/share/rancher/ui/api-ui && \
    curl -sL https://releases.rancher.com/api-ui/${CATTLE_API_UI_VERSION}.tar.gz | tar xvzf - --strip-components=1 && \
    mkdir -p /usr/share/rancher/ui-dashboard/dashboard && \
    cd /usr/share/rancher/ui-dashboard/dashboard && \
    curl -sL https://releases.rancher.com/dashboard/${CATTLE_DASHBOARD_UI_VERSION}.tar.gz | tar xvzf - --strip-components=2 && \
    ln -s dashboard/index.html ../index.html && \
    cd ../../ui/assets && \
    curl -sfL https://github.com/rancher/system-agent/releases/download/${CATTLE_SYSTEM_AGENT_VERSION}/rancher-system-agent-arm64 -O && \
    curl -sfL https://github.com/rancher/system-agent/releases/download/${CATTLE_SYSTEM_AGENT_VERSION}/rancher-system-agent-amd64 -O && \
    curl -sfL https://github.com/rancher/system-agent/releases/download/${CATTLE_SYSTEM_AGENT_VERSION}/rancher-system-agent-s390x -O && \
    curl -sfL ${CATTLE_SYSTEM_AGENT_INSTALL_SCRIPT} -o system-agent-install.sh && \
    curl -sfL ${CATTLE_SYSTEM_AGENT_UNINSTALL_SCRIPT} -o system-agent-uninstall.sh && \
    curl -sfL https://github.com/rancher/wins/releases/download/${CATTLE_WINS_AGENT_VERSION}/wins.exe -O && \
    curl -sfL https://acs-mirror.azureedge.net/csi-proxy/${CATTLE_CSI_PROXY_AGENT_VERSION}/binaries/csi-proxy-${CATTLE_CSI_PROXY_AGENT_VERSION}.tar.gz -O && \
    curl -sfL ${CATTLE_WINS_AGENT_INSTALL_SCRIPT} -o wins-agent-install.ps1 \
    curl -sfL ${CATTLE_WINS_AGENT_UNINSTALL_SCRIPT} -o wins-agent-uninstall.ps1

ENV CATTLE_CLI_URL_DARWIN  https://releases.rancher.com/cli2/${CATTLE_CLI_VERSION}/rancher-darwin-amd64-${CATTLE_CLI_VERSION}.tar.gz
ENV CATTLE_CLI_URL_LINUX   https://releases.rancher.com/cli2/${CATTLE_CLI_VERSION}/rancher-linux-amd64-${CATTLE_CLI_VERSION}.tar.gz
ENV CATTLE_CLI_URL_WINDOWS https://releases.rancher.com/cli2/${CATTLE_CLI_VERSION}/rancher-windows-386-${CATTLE_CLI_VERSION}.zip

ARG VERSION=dev
ENV CATTLE_SERVER_VERSION ${VERSION}
COPY entrypoint.sh rancher /usr/bin/
COPY kustomize.sh /usr/bin/
COPY jailer.sh /usr/bin/
COPY k3s-airgap-images.tar /var/lib/rancher/k3s/agent/images/
RUN chmod +x /usr/bin/entrypoint.sh
RUN chmod +x /usr/bin/kustomize.sh

COPY data.json /var/lib/rancher-data/driver-metadata/

ENV CATTLE_AGENT_IMAGE ${IMAGE_REPO}/rancher-agent:${VERSION}
ENV CATTLE_SERVER_IMAGE ${IMAGE_REPO}/rancher
ENV ETCDCTL_API=3

ENV SSL_CERT_DIR /etc/rancher/ssl
VOLUME /var/lib/rancher
VOLUME /var/lib/kubelet
VOLUME /var/lib/cni
VOLUME /var/log

ENV ETCD_UNSUPPORTED_ARCH ${ETCD_UNSUPPORTED_ARCH}

ENTRYPOINT ["entrypoint.sh"]<|MERGE_RESOLUTION|>--- conflicted
+++ resolved
@@ -163,13 +163,8 @@
     chmod +x /usr/bin/tini /usr/bin/telemetry && \
     mkdir -p /var/lib/rancher-data/driver-metadata
 
-<<<<<<< HEAD
-ENV CATTLE_UI_VERSION 2.7.5-rc4
+ENV CATTLE_UI_VERSION 2.7.5-rc5
 ENV CATTLE_DASHBOARD_UI_VERSION v2.7.5-rc5
-=======
-ENV CATTLE_UI_VERSION 2.7.5-rc5
-ENV CATTLE_DASHBOARD_UI_VERSION v2.7.5-rc4
->>>>>>> 547282bd
 ENV CATTLE_CLI_VERSION v2.7.0
 
 # Base UI brand used as a fallback env setting (not user facing) to indicate this is a non-prime install
