# Additional Trusted CAs.
# Enable this flag and add your CA certs as a secret named tls-ca-additional in the namespace.
# See README.md for details.
additionalTrustedCAs: false

antiAffinity: preferred
topologyKey: kubernetes.io/hostname

# Audit Logs https://rancher.com/docs/rancher/v2.x/en/installation/api-auditing/
# The audit log is piped to the console of the rancher-audit-log container in the rancher pod.
# https://rancher.com/docs/rancher/v2.x/en/installation/api-auditing/
# destination stream to sidecar container console or hostPath volume
# level: Verbosity of logs, 0 to 3. 0 is off 3 is a lot.
auditLog:
  destination: sidecar
  hostPath: /var/log/rancher/audit/
  level: 0
  maxAge: 1
  maxBackup: 1
  maxSize: 100

# As of Rancher v2.5.0 this flag is deprecated and must be set to 'true' in order for Rancher to start
addLocal: "true"

# Image for collecting rancher audit logs.
# Important: update pkg/image/export/main.go when this default image is changed, so that it's reflected accordingly in rancher-images.txt generated for air-gapped setups.
busyboxImage: rancher/mirrored-library-busybox
busyboxImageTag: 1.34.1

# Override imagePullPolicy for busybox images
# options: Always, Never, IfNotPresent
# Defaults to IfNotPresent
# busyboxImagePullPolicy: <pullPolicy>

# Add debug flag to Rancher server
debug: false

# When starting Rancher for the first time, bootstrap the admin as restricted-admin
restrictedAdmin: false

# Extra environment variables passed to the rancher pods.
# extraEnv:
# - name: CATTLE_TLS_MIN_VERSION
#   value: "1.0"

# Fully qualified name to reach your Rancher server
# hostname: rancher.my.org

## Optional array of imagePullSecrets containing private registry credentials
## Ref: https://kubernetes.io/docs/tasks/configure-pod-container/pull-image-private-registry/
imagePullSecrets: []
# - name: secretName

### ingress ###
# Readme for details and instruction on adding tls secrets.
ingress:
  # If set to false, ingress will not be created
  # Defaults to true
  # options: true, false
  enabled: true
  includeDefaultExtraAnnotations: true
  extraAnnotations: {}
  ingressClassName: ""

  # configurationSnippet - Add additional Nginx configuration. This example statically sets a header on the ingress.
  # configurationSnippet: |
  #   more_set_input_headers "X-Forwarded-Host: {{ .Values.hostname }}";

  tls:
    # options: rancher, letsEncrypt, secret
    source: rancher
    secretName: tls-rancher-ingress

### LetsEncrypt config ###
# ProTip: The production environment only allows you to register a name 5 times a week.
#         Use staging until you have your config right.
letsEncrypt:
  # email: none@example.com
  environment: production
  ingress:
    # options: traefik, nginx
    class: ""
# If you are using certs signed by a private CA set to 'true' and set the 'tls-ca'
# in the 'rancher-system' namespace. See the README.md for details
privateCA: false

# http[s] proxy server passed into rancher server.
# proxy: http://<username>@<password>:<url>:<port>

# comma separated list of domains or ip addresses that will not use the proxy
noProxy: 127.0.0.0/8,10.0.0.0/8,172.16.0.0/12,192.168.0.0/16,.svc,.cluster.local

# Override rancher image location for Air Gap installs
rancherImage: rancher/rancher
# rancher/rancher image tag. https://hub.docker.com/r/rancher/rancher/tags/
# Defaults to .Chart.appVersion
# rancherImageTag: v2.0.7

# Override imagePullPolicy for rancher server images
# options: Always, Never, IfNotPresent
# Defaults to IfNotPresent
# rancherImagePullPolicy: <pullPolicy>

# Number of Rancher server replicas. Setting to negative number will dynamically between 0 and the abs(replicas) based on available nodes.
# of available nodes in the cluster
replicas: 3

# Set pod resource requests/limits for Rancher.
resources: {}

#
# tls
#   Where to offload the TLS/SSL encryption
# - ingress (default)
# - external
tls: ingress

systemDefaultRegistry: ""

# Set to use the packaged system charts
useBundledSystemChart: false

# Certmanager version compatibility
certmanager: 
  version: ""

# Rancher custom logos persistence
customLogos:
  enabled: false
  volumeSubpaths:
    emberUi: "ember"
    vueUi: "vue"
  ## Volume kind to use for persistence: persistentVolumeClaim, configMap
  volumeKind: persistentVolumeClaim
  ## Use an existing volume. Custom logos should be copied to the volume by the user
  # volumeName: custom-logos
  ## Just for volumeKind: persistentVolumeClaim 
  ## To disables dynamic provisioning, set storageClass: "" or storageClass: "-"
  # storageClass: "-"
  accessMode: ReadWriteOnce
  size: 1Gi

# Rancher post-delete hook
postDelete:
  enabled: true
  image:
    repository: %POST_DELETE_IMAGE_NAME%
    tag: %POST_DELETE_IMAGE_TAG%
  namespaceList:
    - cattle-fleet-system
    - cattle-system
    - rancher-operator-system
  # Number of seconds to wait for an app to be uninstalled
  timeout: 120
  # by default, the job will fail if it fail to uninstall any of the apps
  ignoreTimeoutError: false

# Set a bootstrap password. If leave empty, a random password will be generated.
bootstrapPassword: ""

<<<<<<< HEAD
# Set a bootstrap password existing secret name.
# bootstrapPasswordExistingSecret: "secret-name"
=======
livenessProbe:
  initialDelaySeconds: 60
  periodSeconds: 30
readinessProbe:
  initialDelaySeconds: 5
  periodSeconds: 30
>>>>>>> a52143b1
<|MERGE_RESOLUTION|>--- conflicted
+++ resolved
@@ -155,17 +155,15 @@
   # by default, the job will fail if it fail to uninstall any of the apps
   ignoreTimeoutError: false
 
-# Set a bootstrap password. If leave empty, a random password will be generated.
+# Set a bootstrap password. If left empty, a random password will be generated.
 bootstrapPassword: ""
 
-<<<<<<< HEAD
-# Set a bootstrap password existing secret name.
-# bootstrapPasswordExistingSecret: "secret-name"
-=======
+# Set a bootstrap password existing secret name. If left empty, a random password will be generated as 'bootstrap-secret'.
+bootstrapPasswordExistingSecret: ""
+
 livenessProbe:
   initialDelaySeconds: 60
   periodSeconds: 30
 readinessProbe:
   initialDelaySeconds: 5
-  periodSeconds: 30
->>>>>>> a52143b1
+  periodSeconds: 30