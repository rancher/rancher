# Additional Trusted CAs.
# Enable this flag and add your CA certs as a secret named tls-ca-additional in the namespace.
# See README.md for details.
additionalTrustedCAs: false

# Affinity rules for scheduling the pod. 
# If an explicit label selector is not provided 
# for pod affinity or pod anti-affinity one will be created from the pod selector labels.
affinity:
  podAntiAffinity:
    preferredDuringSchedulingIgnoredDuringExecution:
      - podAffinityTerm:
          topologyKey: "kubernetes.io/hostname"
        weight: 100
    # requiredDuringSchedulingIgnoredDuringExecution:
    #   - topologyKey: "kubernetes.io/hostname"

# Topology spread constraints.
# If an explicit label selector is not provided one will be created from the pod selector labels.
topologySpreadConstraints:
  - maxSkew: 1
    topologyKey: topology.kubernetes.io/zone
    whenUnsatisfiable: ScheduleAnyway

# Node selectors to schedule rancher on specific nodes
nodeSelector:
  kubernetes.io/os: linux

# Tolerations to allow the pod to be scheduled to nodes with taints.
tolerations: []

# Audit Logs https://rancher.com/docs/rancher/v2.x/en/installation/api-auditing/
# The audit log is piped to the console of the rancher-audit-log container in the rancher pod.
# https://rancher.com/docs/rancher/v2.x/en/installation/api-auditing/
# destination stream to sidecar container console or hostPath volume
# level: Verbosity of logs, 0 to 3. 0 is off 3 is a lot.
auditLog:
  destination: sidecar
  hostPath: /var/log/rancher/audit/
  level: 0
  maxAge: 1
  maxBackup: 1
  maxSize: 100

  # Set pod resource requests/limits for Audit Logs sidecar.
  resources: {}

  # Image for collecting rancher audit logs.
  # Important: update pkg/image/export/resolve.go when this default image is changed, so that it's reflected accordingly in rancher-images.txt generated for air-gapped setups.
  image:
    repository: "rancher/mirrored-bci-micro"
    tag: 15.4.14.3
    # Override imagePullPolicy image
    # options: Always, Never, IfNotPresent
    pullPolicy: "IfNotPresent"

# As of Rancher v2.5.0 this flag is deprecated and must be set to 'true' in order for Rancher to start
addLocal: "true"

# Add debug flag to Rancher server
debug: false

# When starting Rancher for the first time, bootstrap the admin as restricted-admin
restrictedAdmin: false

# Extra environment variables passed to the rancher pods.
# extraEnv:
# - name: CATTLE_TLS_MIN_VERSION
#   value: "1.0"

# Fully qualified name to reach your Rancher server
# hostname: rancher.my.org

## Optional array of imagePullSecrets containing private registry credentials
## Ref: https://kubernetes.io/docs/tasks/configure-pod-container/pull-image-private-registry/
imagePullSecrets: []
# - name: secretName

### ingress ###
# Readme for details and instruction on adding tls secrets.
ingress:
  # If set to false, ingress will not be created
  # Defaults to true
  # options: true, false
  enabled: true
  includeDefaultExtraAnnotations: true
  extraAnnotations: {}
  ingressClassName: ""
  # backend port number
  servicePort: 80

  # configurationSnippet - Add additional Nginx configuration. This example statically sets a header on the ingress.
  # configurationSnippet: |
  #   more_set_input_headers "X-Forwarded-Host: {{ .Values.hostname }}";

  tls:
    # options: rancher, letsEncrypt, secret
    source: rancher
    secretName: tls-rancher-ingress

### service ###
# Override to use NodePort or LoadBalancer service type - default is ClusterIP
service:
  type: ""
  annotations: {}

### LetsEncrypt config ###
# ProTip: The production environment only allows you to register a name 5 times a week.
#         Use staging until you have your config right.
letsEncrypt:
  # email: none@example.com
  environment: production
  ingress:
    # options: traefik, nginx
    class: ""
# If you are using certs signed by a private CA set to 'true' and set the 'tls-ca'
# in the 'rancher-system' namespace. See the README.md for details
privateCA: false

# http[s] proxy server passed into rancher server.
# proxy: http://<username>@<password>:<url>:<port>

# comma separated list of domains or ip addresses that will not use the proxy
noProxy: 127.0.0.0/8,10.0.0.0/8,172.16.0.0/12,192.168.0.0/16,.svc,.cluster.local

# Override rancher image location for Air Gap installs
rancherImage: rancher/rancher
# rancher/rancher image tag. https://hub.docker.com/r/rancher/rancher/tags/
# Defaults to .Chart.appVersion
# rancherImageTag: v2.0.7

# Override imagePullPolicy for rancher server images
# options: Always, Never, IfNotPresent
# Defaults to IfNotPresent
# rancherImagePullPolicy: <pullPolicy>

# Number of Rancher server replicas. Setting to negative number will dynamically between 0 and the abs(replicas) based on available nodes.
# of available nodes in the cluster
replicas: 3

# Set priorityClassName to avoid eviction
priorityClassName: rancher-critical

# Set pod resource requests/limits for Rancher.
resources: {}

#
# tls
#   Where to offload the TLS/SSL encryption
# - ingress (default)
# - external
tls: ingress

systemDefaultRegistry: ""

# Set to use the packaged system charts
useBundledSystemChart: false

# Certmanager version compatibility
certmanager:
  version: ""

# Rancher custom logos persistence
customLogos:
  enabled: false
  volumeSubpaths:
    emberUi: "ember"
    vueUi: "vue"
  ## Volume kind to use for persistence: persistentVolumeClaim, configMap
  volumeKind: persistentVolumeClaim
  ## Use an existing volume. Custom logos should be copied to the volume by the user
  # volumeName: custom-logos
  ## Just for volumeKind: persistentVolumeClaim
  ## To disables dynamic provisioning, set storageClass: "" or storageClass: "-"
  # storageClass: "-"
  accessMode: ReadWriteOnce
  size: 1Gi

# Rancher post-delete hook
postDelete:
  enabled: true
  image:
    repository: %POST_DELETE_IMAGE_NAME%
    tag: %POST_DELETE_IMAGE_TAG%
  namespaceList:
    - cattle-fleet-system
    - cattle-system
    - rancher-operator-system
  # Number of seconds to wait for an app to be uninstalled
  timeout: 120
  # by default, the job will fail if it fail to uninstall any of the apps
  ignoreTimeoutError: false

# Set a bootstrap password. If leave empty, a random password will be generated.
bootstrapPassword: ""

livenessProbe:
  initialDelaySeconds: 60
  periodSeconds: 30
readinessProbe:
  initialDelaySeconds: 5
  periodSeconds: 30

global:
  cattle:
    psp:
      # will default to true on 1.24 and below, and false for 1.25 and above
      # can be changed manually to true or false to bypass version checks and force that option
<<<<<<< HEAD
      enabled: "" 

# Pod Disruption Budget configuration
podDisruptionBudget:
  enabled: false
  minAvailable: 1
=======
      enabled: ""

# helm values to use when installing the rancher-webhook chart.
# helm values set here will override all other global values used when installing the webhook such as priorityClassName and systemRegistry settings.
webhook: ""
>>>>>>> 42c7dbc0
<|MERGE_RESOLUTION|>--- conflicted
+++ resolved
@@ -206,17 +206,13 @@
     psp:
       # will default to true on 1.24 and below, and false for 1.25 and above
       # can be changed manually to true or false to bypass version checks and force that option
-<<<<<<< HEAD
       enabled: "" 
 
 # Pod Disruption Budget configuration
 podDisruptionBudget:
   enabled: false
   minAvailable: 1
-=======
-      enabled: ""
 
 # helm values to use when installing the rancher-webhook chart.
 # helm values set here will override all other global values used when installing the webhook such as priorityClassName and systemRegistry settings.
-webhook: ""
->>>>>>> 42c7dbc0
+webhook: ""