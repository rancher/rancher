--- conflicted
+++ resolved
@@ -13,18 +13,9 @@
     targetPort: 80
     protocol: TCP
     name: http
-<<<<<<< HEAD
-{{- if eq .Values.tls "internal" }}
-  - port: 443
-    targetPort: 443
-    protocol: TCP
-    name: https
-{{- end }}
-=======
   - port: 443
     targetPort: 444
     protocol: TCP
     name: https-internal
->>>>>>> 5aa39182
   selector:
     app: {{ template "rancher.fullname" . }}