# Rancher

***Rancher*** is open source software that combines everything an organization needs to adopt and run containers in production. Built on Kubernetes, Rancher makes it easy for DevOps teams to test, deploy and manage their applications.

### Introduction

This chart bootstraps a [Rancher Server](https://rancher.com/docs/rancher/v2.x/en/installation/k8s-install/) on a Kubernetes cluster using the [Helm](https://helm.sh/) package manager. For a Rancher Supported Deployment please follow our [HA install instructions](https://rancher.com/docs/rancher/v2.x/en/installation/how-ha-works/).


### Prerequisites Details

*For installations covered under [Rancher Support SLA](https://rancher.com/support-maintenance-terms/) the target cluster must be **[RKE](https://rancher.com/docs/rancher/v2.x/en/installation/k8s-install/kubernetes-rke/)** or **[K3s](https://rancher.com/docs/rancher/v2.x/en/installation/k8s-install/kubernetes-rke/)**.*

Make sure the node(s) for the Rancher server fulfill the following requirements:

[Operating Systems and Docker Requirements](https://rancher.com/docs/rancher/v2.x/en/installation/requirements#operating-systems-and-docker-requirements)
[Hardware Requirements](https://rancher.com/docs/rancher/v2.x/en/installation/requirements/#hardware-requirements)

- [CPU and Memory](https://rancher.com/docs/rancher/v2.x/en/installation/requirements/#cpu-and-memory)
- [CPU and Memory for Rancher prior to v2.4.0](https://rancher.com/docs/rancher/v2.x/en/installation/requirements/#cpu-and-memory-for-rancher-prior-to-v2-4-0)
- [Disks](https://rancher.com/docs/rancher/v2.x/en/installation/requirements/#disks)

[Networking Requirements](https://rancher.com/docs/rancher/v2.x/en/installation/requirements/#networking-requirements)
- [Node IP Addresses](https://rancher.com/docs/rancher/v2.x/en/installation/requirements/#node-ip-addresses)
- [Port Requirements](https://rancher.com/docs/rancher/v2.x/en/installation/requirements/#port-requirements)

[Install the Required CLI Tools](https://rancher.com/docs/rancher/v2.x/en/installation/k8s-install/helm-rancher/#1-install-the-required-cli-tools)

- [kubectl](https://kubernetes.io/docs/tasks/tools/install-kubectl/#install-kubectl) - Kubernetes command-line tool.
- [helm](https://docs.helm.sh/using_helm/#installing-helm) - Package management for Kubernetes. Refer to the [Helm version requirements](https://rancher.com/docs/rancher/v2.x/en/installation/options/helm-version) to choose a version of Helm to install Rancher.

For a list of best practices that we recommend for running the Rancher server in production, refer to the [best practices section](https://rancher.com/docs/rancher/v2.x/en/best-practices/deployment-types/).

## Installing Rancher

For production environments, we recommend installing Rancher in a [high-availability Kubernetes installation](https://rancher.com/docs/rancher/v2.x/en/installation/how-ha-works/) so that your user base can always access Rancher Server. When installed in a Kubernetes cluster, Rancher will integrate with the cluster’s etcd database and take advantage of Kubernetes scheduling for high-availability.

Optional: Installing Rancher on a [Single-node](https://rancher.com/docs/rancher/v2.x/en/installation/k8s-install/#optional-installing-rancher-on-a-single-node-kubernetes-cluster) Kubernetes Cluster

#### Add the Helm Chart Repository

Use [helm repo add](https://helm.sh/docs/helm/helm_repo_add/) command to add the Helm chart repository that contains charts to install Rancher. For more information about the repository choices and which is best for your use case, see Choosing a Version of Rancher.

```bash
helm repo add rancher-latest https://releases.rancher.com/server-charts/latest
```

#### Create a Namespace for Rancher

We’ll need to define a Kubernetes namespace where the resources created by the Chart should be installed. This should always be cattle-system:

```bash
kubectl create namespace cattle-system
```

#### Choose your SSL Configuration

The Rancher management server is designed to be secure by default and requires SSL/TLS configuration.

There are three recommended options for the source of the certificate used for TLS termination at the Rancher server:

- [Rancher-generated TLS certificate](https://rancher.com/docs/rancher/v2.x/en/installation/k8s-install/helm-rancher/#4-choose-your-ssl-configuration)
- [Let’s Encrypt](https://rancher.com/docs/rancher/v2.x/en/installation/k8s-install/helm-rancher/#4-choose-your-ssl-configuration)
- [Bring your own certificate](https://rancher.com/docs/rancher/v2.x/en/installation/k8s-install/helm-rancher/#4-choose-your-ssl-configuration)

#### Install cert-manager

This step is only required to use certificates issued by Rancher’s generated CA **`(ingress.tls.source=rancher)`** or to request Let’s Encrypt issued certificates **`(ingress.tls.source=letsEncrypt)`**.

[These instructions are adapted from the official cert-manager documentation.](https://rancher.com/docs/rancher/v2.x/en/installation/k8s-install/helm-rancher/#5-install-cert-manager)

#### Install Rancher with Helm and Your Chosen Certificate Option

- [Rancher to generated certificates](https://rancher.com/docs/rancher/v2.x/en/installation/k8s-install/helm-rancher/#6-install-rancher-with-helm-and-your-chosen-certificate-option)
```bash
helm install rancher rancher-latest/rancher \
  --namespace cattle-system \
  --set hostname=rancher.my.org

# Wait for Rancher to be rolled out
kubectl -n cattle-system rollout status deploy/rancher
Waiting for deployment "rancher" rollout to finish: 0 of 3 updated replicas are available...
deployment "rancher" successfully rolled out
```

- [Let’s Encrypt](https://rancher.com/docs/rancher/v2.x/en/installation/k8s-install/helm-rancher/#6-install-rancher-with-helm-and-your-chosen-certificate-option)
  
```bash
helm install rancher rancher-latest/rancher \
  --namespace cattle-system \
  --set hostname=rancher.my.org \
  --set ingress.tls.source=letsEncrypt \
  --set letsEncrypt.email=me@example.org

# Wait for Rancher to be rolled out
kubectl -n cattle-system rollout status deploy/rancher
Waiting for deployment "rancher" rollout to finish: 0 of 3 updated replicas are available...
deployment "rancher" successfully rolled out
```

- [Certificates from Files](https://rancher.com/docs/rancher/v2.x/en/installation/k8s-install/helm-rancher/#6-install-rancher-with-helm-and-your-chosen-certificate-option)

```bash
helm install rancher rancher-latest/rancher \
  --namespace cattle-system \
  --set hostname=rancher.my.org \
  --set ingress.tls.source=secret
```

*If you are using a Private CA signed certificate , add **--set privateCA=true** to the command:`*

```bash
helm install rancher rancher-latest/rancher \
  --namespace cattle-system \
  --set hostname=rancher.my.org \
  --set ingress.tls.source=secret \
  --set privateCA=true

# Wait for Rancher to be rolled out
kubectl -n cattle-system rollout status deploy/rancher
Waiting for deployment "rancher" rollout to finish: 0 of 3 updated replicas are available...
deployment "rancher" successfully rolled out
```

#### Verify that the Rancher Server is Successfully Deployed

After adding the secrets, check if Rancher was rolled out successfully:

```bash
kubectl -n cattle-system rollout status deploy/rancher
Waiting for deployment "rancher" rollout to finish: 0 of 3 updated replicas are available...
deployment "rancher" successfully rolled out
```

If you see the following **`error: error: deployment "rancher" exceeded its progress deadline`**, you can check the status of the deployment by running the following command:

```bash
kubectl -n cattle-system get deploy rancher
NAME      DESIRED   CURRENT   UP-TO-DATE   AVAILABLE   AGE
rancher   3         3         3            3           3m
```

It should show the same count for **`DESIRED`** and **`AVAILABLE`**.

#### Save Your Options

Make sure you save the **`--set`** options you used. You will need to use the same options when you upgrade Rancher to new versions with Helm.

#### Finishing Up

That’s it. You should have a functional Rancher server.

In a web browser, go to the DNS name that forwards traffic to your load balancer. Then you should be greeted by the colorful login page.

Doesn’t work? Take a look at the [Troubleshooting Page](https://rancher.com/docs/rancher/v2.x/en/installation/options/troubleshooting/)

***All of these intructions are defined in detailed in the [Rancher Documentation](https://rancher.com/docs/rancher/v2.x/en/installation/k8s-install/helm-rancher/).***

### Helm Chart Options for Kubernetes Installations

The full [Helm Chart Options](https://rancher.com/docs/rancher/v2.x/en/installation/options/chart-options/) can be found here.

Specify each parameter using the `--set key=value[,key=value]` argument to `helm install`.

#### Common Options

| Parameter                 | Default Value | Description                                                                                  |
| ------------------------- | ------------- | -------------------------------------------------------------------------------------------- |
| `hostname`                | " "           | ***string*** - the Fully Qualified Domain Name for your Rancher Server                       |
| `ingress.tls.source`      | "rancher"     | ***string*** - Where to get the cert for the ingress. - "***rancher, letsEncrypt, secret***" |
| `letsEncrypt.email`       | " "           | ***string*** - Your email address                                                            |
| `letsEncrypt.environment` | "production"  | ***string*** - Valid options: "***staging, production***"                                    |
| `privateCA`               | false         | ***bool*** - Set to true if your cert is signed by a private CA                              |

#### Advanced Options

| Parameter                      | Default Value                                         | Description                                                                                                                                                                                                  |
| ------------------------------ | ----------------------------------------------------- | ------------------------------------------------------------------------------------------------------------------------------------------------------------------------------------------------------------ |
| `additionalTrustedCAs`         | false                                                 | ***bool*** - [See Additional Trusted CAs Server](https://rancher.com/docs/rancher/v2.x/en/installation/options/chart-options/#additional-trusted-cas)                                                        |
| `addLocal`                     | "true"                                                | ***string*** - As of Rancher v2.5.0 this flag is deprecated and must be set to "true"|
| `antiAffinity`                 | "preferred"                                           | ***string*** - AntiAffinity rule for Rancher pods - *"preferred, required"*                                                                                                                                  |
| `replicas`                     | 3                                                     | ***int*** - Number of replicas of Rancher pods                                                                                                                                                               |
| `auditLog.destination`         | "sidecar"                                             | ***string*** - Stream to sidecar container console or hostPath volume - *"sidecar, hostPath"*                                                                                                                |
| `auditLog.hostPath`            | "/var/log/rancher/audit"                              | ***string*** - log file destination on host (only applies when **auditLog.destination** is set to **hostPath**)                                                                                              |
| `auditLog.level`               | 0                                                     | ***int*** - set the [API Audit Log level](https://rancher.com/docs/rancher/v2.x/en/installation/api-auditing). 0 is off. [0-3]                                                                               |
| `auditLog.maxAge`              | 1                                                     | ***int*** - maximum number of days to retain old audit log files (only applies when **auditLog.destination** is set to **hostPath**)                                                                         |
| `auditLog.maxBackups`          | 1                                                     | int - maximum number of audit log files to retain (only applies when **auditLog.destination** is set to **hostPath**)                                                                                        |
| `auditLog.maxSize`             | 100                                                   | ***int*** - maximum size in megabytes of the audit log file before it gets rotated (only applies when **auditLog.destination** is set to **hostPath**)                                                       |
| `busyboxImage`                 | "busybox"                                             | ***string*** - Image location for busybox image used to collect audit logs *Note: Available as of v2.2.0*                                                                                                    |
| `debug`                        | false                                                 | ***bool*** - set debug flag on rancher server                                                                                                                                                                |
| `certmanager.version`          | " "                                                   | ***string*** - set cert-manager compatibility                                                                                                                                                                |
| `extraEnv`                     | []                                                    | ***list*** - set additional environment variables for Rancher Note: *Available as of v2.2.0*                                                                                                                 |
| `imagePullSecrets`             | []                                                    | ***list*** - list of names of Secret resource containing private registry credentials                                                                                                                        |
| `ingress.disabled`             | false                                                 | ***bool*** - disables ingress object completely, defaults to **false**
                                                                                   |
| `ingress.extraAnnotations`     | {}                                                    | ***map*** - additional annotations to customize the ingress                                                                                                                                                  |
| `ingress.configurationSnippet` | " "                                                   | ***string*** - Add additional Nginx configuration. Can be used for proxy configuration. Note: *Available as of v2.0.15, v2.1.10 and v2.2.4*                                                                  |
| `ingressType`                  | "nginx"                                               | ***string*** - nginx,custom custom being you'll supply your own
                                                                                   |
| `letsEncrypt.ingress.class`    | " "                                                   | ***string*** - optional ingress class for the cert-manager acmesolver ingress that responds to the Let’s *Encrypt ACME challenges*                                                                           |
| `proxy`                        | " "                                                   | ***string** - HTTP[S] proxy server for Rancher                                                                                                                                                               |
| `noProxy`                      | "127.0.0.0/8,10.0.0.0/8,172.16.0.0/12,192.168.0.0/16" | ***string*** - comma separated list of hostnames or ip address not to use the proxy                                                                                                                          |
| `resources`                    | {}                                                    | ***map*** - rancher pod resource requests & limits                                                                                                                                                           |
| `rancherImage`                 | "rancher/rancher"                                     | ***string*** - rancher image source                                                                                                                                                                          |
| `rancherImageTag`              | same as chart version                                 | ***string*** - rancher/rancher image tag                                                                                                                                                                     |
| `rancherImagePullPolicy`       | "IfNotPresent"                                        | ***string*** - Override imagePullPolicy for rancher server images - *"Always", "Never", "IfNotPresent"*                                                                                                      |
| `tls`                          | "ingress"                                             | ***string*** - See External TLS Termination for details. - *"ingress, external, internal"*                                                                                                                             |
| `tlsSecret.name`               | "tls-ca"                                              | ***string*** - Secret name to use for custom ca certs
                                                                                   |
| `tlsSecret.cafile`             | "cacerts.pem"                                         | ***string*** - Secret path to ca file
                                                                                   |
| `tlsSecret.certs`              | false                                                 | ***bool*** - If you also supply your own server certificates for rancher pods
                                                                                   |
| `tlsSecret.certfile`           | "cert.pem"                                            | ***string*** - Secret path to certificate file
                                                                                   |
| `tlsSecret.keyfile`            | "key.pem"                                             | ***string*** - Secret path to certificate key file
                                                                                   |
| `systemDefaultRegistry`        | ""                                                    | ***string*** - private registry to be used for all system Docker images, e.g., [http://registry.example.com/] *Available as of v2.3.0*                                                                       |
| `useBundledSystemChart`        | false                                                 | ***bool*** - select to use the system-charts packaged with Rancher server. This option is used for air gapped installations.  *Available as of v2.3.0*                                                       |
<<<<<<< HEAD

=======
| `customLogos.enabled`          | false                                                 | ***bool*** - Enabled [Rancher custom logos](https://github.com/rancher/ui/tree/master/public/assets/images/logos) persistence volume|
| `customLogos.volumeKind`       | "persistentVolumeClaim"                               | ***string*** - Use persistentVolumeClaim or configMap for custom logos persistence|
| `customLogos.volumeName`       | ""                                                    | ***string*** - Use an existing volume. Custom logos should be copied to the volume by the user. Optional for persistentVolumeClaim, required for configMap|
| `customLogos.storageClass`     | ""                                                    | ***string*** - Set custom logos persistentVolumeClaim storage class. Required for dynamic pv|
| `customLogos.accessMode`       | "ReadWriteOnce"                                       | ***string*** - Set custom persistentVolumeClaim access mode|
| `customLogos.size`             | "1Gi"                                                 | ***string*** - Set custom persistentVolumeClaim size|
>>>>>>> 5aa39182
<|MERGE_RESOLUTION|>--- conflicted
+++ resolved
@@ -217,13 +217,9 @@
                                                                                    |
 | `systemDefaultRegistry`        | ""                                                    | ***string*** - private registry to be used for all system Docker images, e.g., [http://registry.example.com/] *Available as of v2.3.0*                                                                       |
 | `useBundledSystemChart`        | false                                                 | ***bool*** - select to use the system-charts packaged with Rancher server. This option is used for air gapped installations.  *Available as of v2.3.0*                                                       |
-<<<<<<< HEAD
-
-=======
 | `customLogos.enabled`          | false                                                 | ***bool*** - Enabled [Rancher custom logos](https://github.com/rancher/ui/tree/master/public/assets/images/logos) persistence volume|
 | `customLogos.volumeKind`       | "persistentVolumeClaim"                               | ***string*** - Use persistentVolumeClaim or configMap for custom logos persistence|
 | `customLogos.volumeName`       | ""                                                    | ***string*** - Use an existing volume. Custom logos should be copied to the volume by the user. Optional for persistentVolumeClaim, required for configMap|
 | `customLogos.storageClass`     | ""                                                    | ***string*** - Set custom logos persistentVolumeClaim storage class. Required for dynamic pv|
 | `customLogos.accessMode`       | "ReadWriteOnce"                                       | ***string*** - Set custom persistentVolumeClaim access mode|
-| `customLogos.size`             | "1Gi"                                                 | ***string*** - Set custom persistentVolumeClaim size|
->>>>>>> 5aa39182
+| `customLogos.size`             | "1Gi"                                                 | ***string*** - Set custom persistentVolumeClaim size|