package v3

import (
	projectv3 "github.com/rancher/types/apis/project.cattle.io/v3"
	"github.com/rancher/types/image"
)

var (
	m = image.Mirror

	ToolsSystemImages = struct {
		PipelineSystemImages projectv3.PipelineSystemImages
		AuthSystemImages     AuthSystemImages
	}{
		PipelineSystemImages: projectv3.PipelineSystemImages{
			Jenkins:       m("rancher/pipeline-jenkins-server:v0.1.4"),
			JenkinsJnlp:   m("jenkins/jnlp-slave:3.10-1-alpine"),
<<<<<<< HEAD
			AlpineGit:     m("rancher/pipeline-tools:v0.1.12"),
			PluginsDocker: m("plugins/docker:17.12"),
			Minio:         m("minio/minio:RELEASE.2018-05-25T19-49-13Z"),
			Registry:      m("registry:2"),
			RegistryProxy: m("rancher/pipeline-tools:v0.1.12"),
			KubeApply:     m("rancher/pipeline-tools:v0.1.12"),
		},
		LoggingSystemImages: LoggingSystemImages{
			Fluentd:                       m("rancher/fluentd:v0.1.11"),
			FluentdHelper:                 m("rancher/fluentd-helper:v0.1.2"),
			LogAggregatorFlexVolumeDriver: m("rancher/log-aggregator:v0.1.4"),
=======
			AlpineGit:     m("rancher/pipeline-tools:v0.1.13"),
			PluginsDocker: m("plugins/docker:17.12"),
			Minio:         m("minio/minio:RELEASE.2018-05-25T19-49-13Z"),
			Registry:      m("registry:2"),
			RegistryProxy: m("rancher/pipeline-tools:v0.1.13"),
			KubeApply:     m("rancher/pipeline-tools:v0.1.13"),
>>>>>>> 0ba3fd34
		},
		AuthSystemImages: AuthSystemImages{
			KubeAPIAuth: m("rancher/kube-api-auth:v0.1.3"),
		},
	}
)<|MERGE_RESOLUTION|>--- conflicted
+++ resolved
@@ -15,26 +15,12 @@
 		PipelineSystemImages: projectv3.PipelineSystemImages{
 			Jenkins:       m("rancher/pipeline-jenkins-server:v0.1.4"),
 			JenkinsJnlp:   m("jenkins/jnlp-slave:3.10-1-alpine"),
-<<<<<<< HEAD
-			AlpineGit:     m("rancher/pipeline-tools:v0.1.12"),
-			PluginsDocker: m("plugins/docker:17.12"),
-			Minio:         m("minio/minio:RELEASE.2018-05-25T19-49-13Z"),
-			Registry:      m("registry:2"),
-			RegistryProxy: m("rancher/pipeline-tools:v0.1.12"),
-			KubeApply:     m("rancher/pipeline-tools:v0.1.12"),
-		},
-		LoggingSystemImages: LoggingSystemImages{
-			Fluentd:                       m("rancher/fluentd:v0.1.11"),
-			FluentdHelper:                 m("rancher/fluentd-helper:v0.1.2"),
-			LogAggregatorFlexVolumeDriver: m("rancher/log-aggregator:v0.1.4"),
-=======
 			AlpineGit:     m("rancher/pipeline-tools:v0.1.13"),
 			PluginsDocker: m("plugins/docker:17.12"),
 			Minio:         m("minio/minio:RELEASE.2018-05-25T19-49-13Z"),
 			Registry:      m("registry:2"),
 			RegistryProxy: m("rancher/pipeline-tools:v0.1.13"),
 			KubeApply:     m("rancher/pipeline-tools:v0.1.13"),
->>>>>>> 0ba3fd34
 		},
 		AuthSystemImages: AuthSystemImages{
 			KubeAPIAuth: m("rancher/kube-api-auth:v0.1.3"),
