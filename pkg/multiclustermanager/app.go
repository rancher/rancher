package multiclustermanager

import (
	"context"
	"net/http"
	"os"
	"sync"
	"time"

	"github.com/pkg/errors"
	"github.com/rancher/norman/types"
	"github.com/rancher/rancher/pkg/auth/providerrefresh"
	"github.com/rancher/rancher/pkg/auth/providers/common"
	"github.com/rancher/rancher/pkg/auth/tokens"
	"github.com/rancher/rancher/pkg/catalog/manager"
	"github.com/rancher/rancher/pkg/clustermanager"
	managementController "github.com/rancher/rancher/pkg/controllers/management"
	"github.com/rancher/rancher/pkg/controllers/management/clusterupstreamrefresher"
	managementcrds "github.com/rancher/rancher/pkg/crds/management"
	"github.com/rancher/rancher/pkg/cron"
	managementdata "github.com/rancher/rancher/pkg/data/management"
	"github.com/rancher/rancher/pkg/dialer"
	"github.com/rancher/rancher/pkg/jailer"
	"github.com/rancher/rancher/pkg/metrics"
	"github.com/rancher/rancher/pkg/namespace"
	"github.com/rancher/rancher/pkg/systemtokens"
	"github.com/rancher/rancher/pkg/telemetry"
	"github.com/rancher/rancher/pkg/tunnelserver/mcmauthorizer"
	"github.com/rancher/rancher/pkg/types/config"
	"github.com/rancher/rancher/pkg/wrangler"
	"github.com/sirupsen/logrus"
	metav1 "k8s.io/apimachinery/pkg/apis/meta/v1"
)

type Options struct {
	LocalClusterEnabled bool
	RemoveLocalCluster  bool
	Embedded            bool
	HTTPSListenPort     int
	Debug               bool
	Trace               bool
}

type mcm struct {
	ScaledContext       *config.ScaledContext
	clusterManager      *clustermanager.Manager
	router              func(http.Handler) http.Handler
	wranglerContext     *wrangler.Context
	localClusterEnabled bool
	removeLocalCluster  bool
	embedded            bool
	httpsListenPort     int

	startedChan chan struct{}
	startLock   sync.Mutex
}

func buildScaledContext(ctx context.Context, wranglerContext *wrangler.Context, cfg *Options) (*config.ScaledContext,
	*clustermanager.Manager, *mcmauthorizer.Authorizer, error) {
	scaledContext, err := config.NewScaledContext(*wranglerContext.RESTConfig, &config.ScaleContextOptions{
		ControllerFactory: wranglerContext.ControllerFactory,
	})
	if err != nil {
		return nil, nil, nil, err
	}

	scaledContext.Wrangler = wranglerContext

<<<<<<< HEAD
	if features.Legacy.Enabled() {
		scaledContext.CatalogManager = manager.New(scaledContext.Management, scaledContext.Project, scaledContext.Core)
	}
=======
	scaledContext.CatalogManager = manager.New(scaledContext.Management, scaledContext.Project)
>>>>>>> 4d184005

	if err := managementcrds.Create(ctx, wranglerContext.RESTConfig); err != nil {
		return nil, nil, nil, err
	}

	dialerFactory, err := dialer.NewFactory(scaledContext, wranglerContext)
	if err != nil {
		return nil, nil, nil, err
	}
	scaledContext.Dialer = dialerFactory

	userManager, err := common.NewUserManager(scaledContext)
	if err != nil {
		return nil, nil, nil, err
	}

	scaledContext.UserManager = userManager
	scaledContext.RunContext = ctx

	systemTokens := systemtokens.NewSystemTokensFromScale(scaledContext)
	scaledContext.SystemTokens = systemTokens

	manager := clustermanager.NewManager(cfg.HTTPSListenPort, scaledContext, wranglerContext.RBAC, wranglerContext.ASL)

	scaledContext.AccessControl = manager
	scaledContext.ClientGetter = manager

	authorizer := mcmauthorizer.NewAuthorizer(scaledContext)
	wranglerContext.TunnelAuthorizer.Add(authorizer.AuthorizeTunnel)
	scaledContext.PeerManager = wranglerContext.PeerManager

	return scaledContext, manager, authorizer, nil
}

func newMCM(ctx context.Context, wranglerContext *wrangler.Context, cfg *Options) (*mcm, error) {
	scaledContext, clusterManager, tunnelAuthorizer, err := buildScaledContext(ctx, wranglerContext, cfg)
	if err != nil {
		return nil, err
	}

	router, err := router(ctx, cfg.LocalClusterEnabled, tunnelAuthorizer, scaledContext, clusterManager)
	if err != nil {
		return nil, err
	}

	if os.Getenv("CATTLE_PROMETHEUS_METRICS") == "true" {
		metrics.Register(ctx, scaledContext)
	}

	mcm := &mcm{
		router:              router,
		ScaledContext:       scaledContext,
		clusterManager:      clusterManager,
		wranglerContext:     wranglerContext,
		localClusterEnabled: cfg.LocalClusterEnabled,
		removeLocalCluster:  cfg.RemoveLocalCluster,
		embedded:            cfg.Embedded,
		httpsListenPort:     cfg.HTTPSListenPort,
		startedChan:         make(chan struct{}),
	}

	go func() {
		<-ctx.Done()
		mcm.started(ctx)
	}()

	return mcm, nil
}

func (m *mcm) started(ctx context.Context) {
	m.startLock.Lock()
	defer m.startLock.Unlock()
	select {
	case <-m.startedChan:
	default:
		close(m.startedChan)
	}
}

func (m *mcm) Wait(ctx context.Context) {
	select {
	case <-m.startedChan:
		for {
			if _, err := m.wranglerContext.Core.Namespace().Get(namespace.GlobalNamespace, metav1.GetOptions{}); err == nil {
				return
			}
			logrus.Infof("Waiting for initial data to be populated")
			time.Sleep(2 * time.Second)
		}
	case <-ctx.Done():
	}
}

func (m *mcm) NormanSchemas() *types.Schemas {
	<-m.startedChan
	return m.ScaledContext.Schemas
}

func (m *mcm) Middleware(next http.Handler) http.Handler {
	return m.router(next)
}

func (m *mcm) Start(ctx context.Context) error {
	var (
		management *config.ManagementContext
	)

	if dm := os.Getenv("CATTLE_DEV_MODE"); dm == "" {
		if err := jailer.CreateJail("driver-jail"); err != nil {
			return err
		}

		if err := cron.StartJailSyncCron(m.ScaledContext); err != nil {
			return err
		}
	}

	m.wranglerContext.OnLeader(func(ctx context.Context) error {
		err := m.wranglerContext.StartWithTransaction(ctx, func(ctx context.Context) error {
			var (
				err error
			)

			management, err = m.ScaledContext.NewManagementContext()
			if err != nil {
				return errors.Wrap(err, "failed to create management context")
			}

			if err := managementdata.Add(ctx, m.wranglerContext, management); err != nil {
				return errors.Wrap(err, "failed to add management data")
			}

			managementController.Register(ctx, management, m.ScaledContext.ClientGetter.(*clustermanager.Manager), m.wranglerContext)
			if err := managementController.RegisterWrangler(ctx, m.wranglerContext, management, m.ScaledContext.ClientGetter.(*clustermanager.Manager)); err != nil {
				return errors.Wrap(err, "failed to register wrangler controllers")
			}
			return nil
		})
		if err != nil {
			return err
		}

		if err := telemetry.Start(ctx, m.httpsListenPort, m.ScaledContext); err != nil {
			return errors.Wrap(err, "failed to telemetry")
		}

		tokens.StartPurgeDaemon(ctx, management)
		providerrefresh.StartRefreshDaemon(ctx, m.ScaledContext, management)
		managementdata.CleanupOrphanedSystemUsers(ctx, management)
		clusterupstreamrefresher.MigrateEksRefreshCronSetting(m.wranglerContext)
		go managementdata.CleanupDuplicateBindings(m.ScaledContext, m.wranglerContext)
		logrus.Infof("Rancher startup complete")
		return nil
	})

	return nil
}<|MERGE_RESOLUTION|>--- conflicted
+++ resolved
@@ -66,13 +66,7 @@
 
 	scaledContext.Wrangler = wranglerContext
 
-<<<<<<< HEAD
-	if features.Legacy.Enabled() {
-		scaledContext.CatalogManager = manager.New(scaledContext.Management, scaledContext.Project, scaledContext.Core)
-	}
-=======
 	scaledContext.CatalogManager = manager.New(scaledContext.Management, scaledContext.Project)
->>>>>>> 4d184005
 
 	if err := managementcrds.Create(ctx, wranglerContext.RESTConfig); err != nil {
 		return nil, nil, nil, err
