--- conflicted
+++ resolved
@@ -451,13 +451,8 @@
 		return runMigrations(r.Wrangler)
 	})
 
-<<<<<<< HEAD
 	r.Wrangler.OnLeaderOrDie("rancher-start::DefferedCAPIRegistration", func(ctx context.Context) error {
-		errChan := r.Wrangler.DeferredCAPIRegistration.DeferFuncWithError(r.Wrangler, runMigrations)
-=======
-	r.Wrangler.OnLeader(func(ctx context.Context) error {
 		errChan := r.Wrangler.DeferredCAPIRegistration.DeferFuncWithError(runRKE2Migrations)
->>>>>>> 98cb5810
 		select {
 		case err, ok := <-errChan:
 			if !ok {
