--- conflicted
+++ resolved
@@ -248,23 +248,8 @@
 		})
 	}
 
-<<<<<<< HEAD
-=======
-	switch capr.GetRuntime(cluster.Spec.KubernetesVersion) {
-	case capr.RuntimeRKE2:
-		env = append(env, corev1.EnvVar{
-			Name:  capr.SystemAgentFallbackPathEnvVar,
-			Value: "/opt/rke2/bin",
-		})
-	default:
-		env = append(env, corev1.EnvVar{
-			Name:  capr.SystemAgentFallbackPathEnvVar,
-			Value: "/opt/bin",
-		})
-	}
 	var plans []runtime.Object
 
->>>>>>> 0f2bd9c3
 	plan := &upgradev1.Plan{
 		TypeMeta: metav1.TypeMeta{
 			Kind:       "Plan",
