package etcdbackup

import (
	"context"
	"fmt"
	"strings"
	"time"

	minio "github.com/minio/minio-go"
	"github.com/minio/minio-go/pkg/credentials"
	"github.com/rancher/kontainer-engine/drivers/rke"
	"github.com/rancher/kontainer-engine/service"
	"github.com/rancher/rancher/pkg/controllers/management/clusterprovisioner"
	"github.com/rancher/rancher/pkg/rkedialerfactory"
	"github.com/rancher/rancher/pkg/ticker"
	v1 "github.com/rancher/types/apis/core/v1"
	v3 "github.com/rancher/types/apis/management.cattle.io/v3"
	"github.com/rancher/types/config"
	"github.com/sirupsen/logrus"
	apierrors "k8s.io/apimachinery/pkg/api/errors"
	metav1 "k8s.io/apimachinery/pkg/apis/meta/v1"
	"k8s.io/apimachinery/pkg/labels"
	"k8s.io/apimachinery/pkg/runtime"
	"k8s.io/apimachinery/pkg/util/wait"
)

const (
	clusterBackupCheckInterval = 5 * time.Minute
	s3Endpoint                 = "s3.amazonaws.com"
)

type Controller struct {
	ctx                   context.Context
	clusterClient         v3.ClusterInterface
	clusterLister         v3.ClusterLister
	backupClient          v3.EtcdBackupInterface
	backupLister          v3.EtcdBackupLister
	backupDriver          *service.EngineService
	secretsClient         v1.SecretInterface
	KontainerDriverLister v3.KontainerDriverLister
}

func Register(ctx context.Context, management *config.ManagementContext) {
	c := &Controller{
		ctx:                   ctx,
		clusterClient:         management.Management.Clusters(""),
		clusterLister:         management.Management.Clusters("").Controller().Lister(),
		backupClient:          management.Management.EtcdBackups(""),
		backupLister:          management.Management.EtcdBackups("").Controller().Lister(),
		backupDriver:          service.NewEngineService(clusterprovisioner.NewPersistentStore(management.Core.Namespaces(""), management.Core)),
		secretsClient:         management.Core.Secrets(""),
		KontainerDriverLister: management.Management.KontainerDrivers("").Controller().Lister(),
	}

	local := &rkedialerfactory.RKEDialerFactory{
		Factory: management.Dialer,
	}
	docker := &rkedialerfactory.RKEDialerFactory{
		Factory: management.Dialer,
		Docker:  true,
	}
	driver := service.Drivers[service.RancherKubernetesEngineDriverName]
	rkeDriver := driver.(*rke.Driver)
	rkeDriver.DockerDialer = docker.Build
	rkeDriver.LocalDialer = local.Build
	rkeDriver.WrapTransportFactory = docker.WrapTransport

	c.backupClient.AddLifecycle(ctx, "etcdbackup-controller", c)
	go c.clusterBackupSync(ctx, clusterBackupCheckInterval)
}

func (c *Controller) Create(b *v3.EtcdBackup) (runtime.Object, error) {
	if v3.BackupConditionCompleted.IsFalse(b) || v3.BackupConditionCompleted.IsTrue(b) {
		return b, nil
	}

	cluster, err := c.clusterClient.Get(b.Spec.ClusterID, metav1.GetOptions{})
	if err != nil {
		return b, err
	}

	if cluster.Spec.RancherKubernetesEngineConfig == nil ||
		cluster.Spec.RancherKubernetesEngineConfig.Services.Etcd.BackupConfig == nil {
		return b, fmt.Errorf("[etcd-backup] cluster doesn't have a backup config")
	}
	if cluster.Spec.RancherKubernetesEngineConfig != nil &&
		cluster.Spec.RancherKubernetesEngineConfig.Services.Etcd.BackupConfig != nil &&
		!*cluster.Spec.RancherKubernetesEngineConfig.Services.Etcd.BackupConfig.Enabled {
		return b, fmt.Errorf("[etcd-backup] backup is disabled for cluster [%s]", cluster.Name)
	}

	if !v3.BackupConditionCreated.IsTrue(b) {
		b.Spec.Filename = getBackupFilename(b.Name, cluster)
		b.Spec.BackupConfig = *cluster.Spec.RancherKubernetesEngineConfig.Services.Etcd.BackupConfig
		v3.BackupConditionCreated.True(b)
		// we set ConditionCompleted to Unknown to avoid incorrect "active" state
		v3.BackupConditionCompleted.Unknown(b)
		b, err = c.backupClient.Update(b)
		if err != nil {
			return b, err
		}
	}
	bObj, saveErr := c.etcdSaveWithBackoff(b)
	b, err = c.backupClient.Update(bObj.(*v3.EtcdBackup))
	if err != nil {
		return b, err
	}

	if saveErr != nil {
		return b, fmt.Errorf("[etcd-backup] failed to perform etcd backup: %v", saveErr)
	}
	return b, nil
}

func (c *Controller) Remove(b *v3.EtcdBackup) (runtime.Object, error) {
	logrus.Infof("[etcd-backup] Deleteing backup %s ", b.Name)
	if b.Spec.BackupConfig.S3BackupConfig == nil {
		return b, nil
	}
	// try to remove from s3 for 3 times, then give up. if we don't we get stuck forever
	var delErr error
	for i := 0; i < 3; i++ {
		if delErr = c.deleteS3Snapshot(b); delErr == nil {
			break
		}
		logrus.Warnf("failed to delete backup from s3: %v", delErr)
		time.Sleep(5 * time.Second)
	}
	if delErr != nil {
		logrus.Warnf("giving up on deleting backup [%s]: %v", b.Name, delErr)
	}
	return b, nil
}

func (c *Controller) Updated(b *v3.EtcdBackup) (runtime.Object, error) {
	return b, nil
}

func (c *Controller) clusterBackupSync(ctx context.Context, interval time.Duration) error {
	for range ticker.Context(ctx, interval) {
		clusters, err := c.clusterLister.List("", labels.NewSelector())
		if err != nil {
			logrus.Error(fmt.Errorf("[etcd-backup] clusterBackupSync faild: %v", err))
			return err
		}
		for _, cluster := range clusters {
			logrus.Debugf("[etcd-backup] Checking backups for cluster: %s", cluster.Name)
			if err := c.doClusterBackupSync(cluster); err != nil && !apierrors.IsConflict(err) {
				logrus.Error(fmt.Errorf("[etcd-backup] clusterBackupSync faild: %v", err))
			}
		}
	}
	return nil
}

func (c *Controller) doClusterBackupSync(cluster *v3.Cluster) error {
	if cluster == nil || cluster.DeletionTimestamp != nil {
		return nil
	}
	// check if the cluster is eligable for backup.
	if !shouldBackup(cluster) {
		return nil
	}

	clusterBackups, err := c.backupLister.List(cluster.Name, labels.NewSelector())
	if err != nil {
		return err
	}

	// cluster has no backups, we need to kick a new one.
	if len(clusterBackups) == 0 {
		logrus.Infof("[etcd-backup] Cluster [%s] has no backups, creating first backup", cluster.Name)
		newBackup, err := c.createNewBackup(cluster)
		if err != nil {
			return fmt.Errorf("[etcd-backup] Backup create failed:%v", err)
		}
		logrus.Infof("[etcd-backup] Cluster [%s] new backup is created: %s", cluster.Name, newBackup.Name)
		return nil
	}

	newestBackup := clusterBackups[0]
	for _, clusterBackup := range clusterBackups[1:] {
		if getBackupCompletedTime(clusterBackup).After(getBackupCompletedTime(newestBackup)) {
			newestBackup = clusterBackup
		}
	}

	// this cluster has backups, lets see if the last one is old enough
	// a new backup is due if this is true
	internvalHours := cluster.Spec.RancherKubernetesEngineConfig.Services.Etcd.BackupConfig.IntervalHours
	backupIntervalHours := time.Duration(internvalHours) * time.Hour

	if time.Since(getBackupCompletedTime(newestBackup)) > backupIntervalHours {
		newBackup, err := c.createNewBackup(cluster)
		if err != nil {
			return fmt.Errorf("[etcd-backup] Backup create failed:%v", err)
		}
		logrus.Infof("[etcd-backup] New backup created: %s", newBackup.Name)
	}

	// rotate old backups
	return c.rotateExpiredBackups(cluster, clusterBackups)
}

func (c *Controller) createNewBackup(cluster *v3.Cluster) (*v3.EtcdBackup, error) {
	newBackup := NewBackupObject(cluster, false)
	v3.BackupConditionCreated.CreateUnknownIfNotExists(newBackup)
	return c.backupClient.Create(newBackup)

}

func (c *Controller) etcdSaveWithBackoff(b *v3.EtcdBackup) (runtime.Object, error) {
	backoff := wait.Backoff{
		Duration: 1000 * time.Millisecond,
		Factor:   2,
		Jitter:   0,
		Steps:    5,
	}
	kontainerDriver, err := c.KontainerDriverLister.Get("", service.RancherKubernetesEngineDriverName)
	if err != nil {
		return b, err
	}

	bObj, err := v3.BackupConditionCompleted.Do(b, func() (runtime.Object, error) {
		cluster, err := c.clusterClient.Get(b.Spec.ClusterID, metav1.GetOptions{})
		if err != nil {
			return b, err
		}
		var inErr error
		err = wait.ExponentialBackoff(backoff, func() (bool, error) {
			if inErr = c.backupDriver.ETCDSave(c.ctx, cluster.Name, kontainerDriver, cluster.Spec, b.Name); err != inErr {
				logrus.Warnf("%v", inErr)
				return false, nil
			}
			return true, nil
		})

		return b, inErr
	})
	if err != nil {
		v3.BackupConditionCompleted.False(bObj)
		v3.BackupConditionCompleted.ReasonAndMessageFromError(bObj, err)
		return bObj, err
	}
	return bObj, nil
}

func (c *Controller) rotateExpiredBackups(cluster *v3.Cluster, clusterBackups []*v3.EtcdBackup) error {
	retention := cluster.Spec.RancherKubernetesEngineConfig.Services.Etcd.BackupConfig.Retention
	internvalHours := cluster.Spec.RancherKubernetesEngineConfig.Services.Etcd.BackupConfig.IntervalHours
	expiredBackups := getExpiredBackups(retention, internvalHours, clusterBackups)
	for _, backup := range expiredBackups {
		if err := c.backupClient.DeleteNamespaced(backup.Namespace, backup.Name, &metav1.DeleteOptions{}); err != nil {
			return err
		}
	}
	return nil
}

func NewBackupObject(cluster *v3.Cluster, manual bool) *v3.EtcdBackup {
	controller := true
	typeFlag := "r"     // recurring is the default
	providerFlag := "l" // local is the default

	if manual {
		typeFlag = "m" // manual backup
	}
	if cluster.Spec.RancherKubernetesEngineConfig.Services.Etcd.BackupConfig.S3BackupConfig != nil {
		providerFlag = "s" // s3 backup
	}
	prefix := fmt.Sprintf("%s-%s%s-", cluster.Name, typeFlag, providerFlag)
	return &v3.EtcdBackup{
		ObjectMeta: metav1.ObjectMeta{
			Namespace:    cluster.Name,
			GenerateName: prefix,
			OwnerReferences: []metav1.OwnerReference{
				{
					Name:       cluster.Name,
					UID:        cluster.UID,
					APIVersion: cluster.APIVersion,
					Kind:       cluster.Kind,
					Controller: &controller,
				},
			},
		},
		Spec: v3.EtcdBackupSpec{
			ClusterID: cluster.Name,
			Manual:    manual,
		},
	}
}

func getBackupFilename(snapshotName string, cluster *v3.Cluster) string {
	if cluster.Spec.RancherKubernetesEngineConfig.Services.Etcd.BackupConfig == nil ||
		cluster.Spec.RancherKubernetesEngineConfig.Services.Etcd.BackupConfig.S3BackupConfig == nil {
		return ""
	}
	target := cluster.Spec.RancherKubernetesEngineConfig.Services.Etcd.BackupConfig.S3BackupConfig
	return fmt.Sprintf("https://s3-%s.amazonaws.com/%s/%s", target.Region, target.BucketName, snapshotName)
}

func (c *Controller) deleteS3Snapshot(b *v3.EtcdBackup) error {
	if b.Spec.BackupConfig.S3BackupConfig == nil {
		return fmt.Errorf("can't find S3 backup target configuration")
	}
	var err error
	var s3Client = &minio.Client{}
	var creds = &credentials.Credentials{}
	endpoint := b.Spec.BackupConfig.S3BackupConfig.Endpoint
	bucketLookup := getBucketLookupType(endpoint)
	bucket := b.Spec.BackupConfig.S3BackupConfig.BucketName
	// no access credentials, we assume IAM roles
	if b.Spec.BackupConfig.S3BackupConfig.AccessKey == "" ||
		b.Spec.BackupConfig.S3BackupConfig.SecretKey == "" {
		creds = credentials.NewIAM("")
		if b.Spec.BackupConfig.S3BackupConfig.Endpoint == "" {
			endpoint = s3Endpoint
		}
	} else {
		accessKey := b.Spec.BackupConfig.S3BackupConfig.AccessKey
		secretKey := b.Spec.BackupConfig.S3BackupConfig.SecretKey
		creds = credentials.NewStatic(accessKey, secretKey, "", credentials.SignatureDefault)
	}
	s3Client, err = minio.NewWithOptions(endpoint, &minio.Options{
		Creds:        creds,
		Region:       b.Spec.BackupConfig.S3BackupConfig.Region,
		Secure:       true,
		BucketLookup: bucketLookup,
	})
	if err != nil {
		return err
	}

	exists, err := s3Client.BucketExists(bucket)
	if err != nil {
		return fmt.Errorf("can't access bucket: %v", err)
	}
	if !exists {
		logrus.Errorf("bucket %s doesn't exist", bucket)
		return nil
	}

	return s3Client.RemoveObject(bucket, b.Name)
}

func getBucketLookupType(endpoint string) minio.BucketLookupType {
	if endpoint == "" {
		return minio.BucketLookupAuto
	}
	if strings.Contains(endpoint, "aliyun") {
		return minio.BucketLookupDNS
	}
	return minio.BucketLookupAuto
}

func getBackupCompletedTime(o runtime.Object) time.Time {
	t, _ := time.Parse(time.RFC3339, v3.BackupConditionCompleted.GetLastUpdated(o))
	return t
}

func getExpiredBackups(retention, internvalHours int, backups []*v3.EtcdBackup) []*v3.EtcdBackup {
	expiredList := []*v3.EtcdBackup{}
	toKeepDuration := time.Duration(retention*internvalHours) * time.Hour
	for _, backup := range backups {
		if time.Since(getBackupCompletedTime(backup)) > toKeepDuration {
			expiredList = append(expiredList, backup)
		}
	}
	return expiredList
}

func shouldBackup(cluster *v3.Cluster) bool {
	// not an rke cluster, we do nothing
	if cluster.Spec.RancherKubernetesEngineConfig == nil {
		logrus.Debugf("[etcd-backup] [%s] is not an rke cluster, skipping..", cluster.Name)
		return false
	}
	// we only work with ready clusters
	if !v3.ClusterConditionReady.IsTrue(cluster) {
		return false
	}
	// check the backup config
	etcdService := cluster.Spec.RancherKubernetesEngineConfig.Services.Etcd
	if etcdService.BackupConfig == nil {
		// no backend backup config
		logrus.Debugf("[etcd-backup] No backup config for cluster [%s]", cluster.Name)
		return false
	}
<<<<<<< HEAD
	if etcdService.BackupConfig.Enabled == nil ||
		!*cluster.Spec.RancherKubernetesEngineConfig.Services.Etcd.BackupConfig.Enabled {
=======
	if etcdService.BackupConfig != nil &&
		etcdService.BackupConfig.Enabled != nil &&
		!*etcdService.BackupConfig.Enabled {
>>>>>>> 0584c29b
		logrus.Debugf("[etcd-backup] Backup is disabled cluster [%s]", cluster.Name)
		return false
	}
	return true
}<|MERGE_RESOLUTION|>--- conflicted
+++ resolved
@@ -386,14 +386,9 @@
 		logrus.Debugf("[etcd-backup] No backup config for cluster [%s]", cluster.Name)
 		return false
 	}
-<<<<<<< HEAD
+  
 	if etcdService.BackupConfig.Enabled == nil ||
 		!*cluster.Spec.RancherKubernetesEngineConfig.Services.Etcd.BackupConfig.Enabled {
-=======
-	if etcdService.BackupConfig != nil &&
-		etcdService.BackupConfig.Enabled != nil &&
-		!*etcdService.BackupConfig.Enabled {
->>>>>>> 0584c29b
 		logrus.Debugf("[etcd-backup] Backup is disabled cluster [%s]", cluster.Name)
 		return false
 	}
