package node

import (
	"bufio"
	"fmt"
	"io"
	"io/ioutil"
	"os"
	"os/exec"
	"path"
	"path/filepath"
	"regexp"
	"strings"
	"syscall"
	"time"

	"github.com/pkg/errors"
	"github.com/rancher/norman/types/convert"
	"github.com/rancher/rancher/pkg/jailer"
	v3 "github.com/rancher/types/apis/management.cattle.io/v3"
	"github.com/sirupsen/logrus"
	metav1 "k8s.io/apimachinery/pkg/apis/meta/v1"
	clientcmdapi "k8s.io/client-go/tools/clientcmd/api"
)

var regExHyphen = regexp.MustCompile("([a-z])([A-Z])")

var (
	RegExNodeDirEnv      = regexp.MustCompile("^" + nodeDirEnvKey + ".*")
	RegExNodePluginToken = regexp.MustCompile("^" + "MACHINE_PLUGIN_TOKEN=" + ".*")
	RegExNodeDriverName  = regexp.MustCompile("^" + "MACHINE_PLUGIN_DRIVER_NAME=" + ".*")
)

const (
	errorCreatingNode = "Error creating machine: "
	nodeDirEnvKey     = "MACHINE_STORAGE_PATH="
	nodeCmd           = "rancher-machine"
	bashCmd           = "/bin/bash"
	ec2TagFlag        = "tags"
)

func buildAgentCommand(node *v3.Node, dockerRun string) []string {
	drun := strings.Fields(dockerRun)
	cmd := []string{"--native-ssh", "ssh", node.Spec.RequestedHostname}
	cmd = append(cmd, drun...)
	cmd = append(cmd, "-r", "-n", node.Name)
	return cmd
}

func buildCreateCommand(node *v3.Node, configMap map[string]interface{}) []string {
	sDriver := strings.ToLower(node.Status.NodeTemplateSpec.Driver)
	cmd := []string{"create", "-d", sDriver}

	cmd = append(cmd, buildEngineOpts("--engine-install-url", []string{node.Status.NodeTemplateSpec.EngineInstallURL})...)
	cmd = append(cmd, buildEngineOpts("--engine-opt", mapToSlice(node.Status.NodeTemplateSpec.EngineOpt))...)
	cmd = append(cmd, buildEngineOpts("--engine-env", mapToSlice(node.Status.NodeTemplateSpec.EngineEnv))...)
	cmd = append(cmd, buildEngineOpts("--engine-insecure-registry", node.Status.NodeTemplateSpec.EngineInsecureRegistry)...)
	cmd = append(cmd, buildEngineOpts("--engine-label", mapToSlice(node.Status.NodeTemplateSpec.EngineLabel))...)
	cmd = append(cmd, buildEngineOpts("--engine-registry-mirror", node.Status.NodeTemplateSpec.EngineRegistryMirror)...)
	cmd = append(cmd, buildEngineOpts("--engine-storage-driver", []string{node.Status.NodeTemplateSpec.EngineStorageDriver})...)

	for k, v := range configMap {
		dmField := "--" + sDriver + "-" + strings.ToLower(regExHyphen.ReplaceAllString(k, "${1}-${2}"))
		if v == nil {
			continue
		}

		switch v.(type) {
		case float64:
			cmd = append(cmd, dmField, fmt.Sprintf("%v", v))
		case string:
			if v.(string) != "" {
				cmd = append(cmd, dmField, v.(string))
			}
		case bool:
			if v.(bool) {
				cmd = append(cmd, dmField)
			}
		case []interface{}:
			for _, s := range v.([]interface{}) {
				if _, ok := s.(string); ok {
					cmd = append(cmd, dmField, s.(string))
				}
			}
		}
	}
	cmd = append(cmd, node.Spec.RequestedHostname)
	return cmd
}

func buildEngineOpts(name string, values []string) []string {
	var opts []string
	for _, value := range values {
		if value == "" {
			continue
		}
		opts = append(opts, name, value)
	}
	return opts
}

func mapToSlice(m map[string]string) []string {
	var ret []string
	for k, v := range m {
		ret = append(ret, fmt.Sprintf("%s=%s", k, v))
	}
	return ret
}

<<<<<<< HEAD
func buildCommand(nodeDir string, node *v3.Node, cmd string, cmdArgs []string, extraEnv []string) (*exec.Cmd, error) {
=======
func buildCommand(nodeDir string, node *v3.Node, cmdArgs []string) (*exec.Cmd, error) {
	// only in trace because machine has sensitive details and we can't control who debugs what in there easily
	if logrus.GetLevel() >= logrus.TraceLevel {
		// prepend --debug to pass directly to machine
		cmdArgs = append([]string{"--debug"}, cmdArgs...)
	}

>>>>>>> 6ab3cb45
	// In dev_mode, don't need jail or reference to jail in command
	if os.Getenv("CATTLE_DEV_MODE") != "" {
		env := append(initEnviron(nodeDir), extraEnv...)
		command := exec.Command(cmd, cmdArgs...)
		command.Env = env
		logrus.Tracef("buildCommand args: %v", command.Args)
		return command, nil
	}

	cred, err := jailer.GetUserCred()
	if err != nil {
		return nil, errors.WithMessage(err, "get user cred error")
	}

	command := exec.Command(nodeCmd, cmdArgs...)
	command.SysProcAttr = &syscall.SysProcAttr{}
	command.SysProcAttr.Credential = cred
	command.SysProcAttr.Chroot = path.Join(jailer.BaseJailPath, node.Namespace)
	envvars := []string{
		nodeDirEnvKey + nodeDir,
		"PATH=/usr/bin:/var/lib/rancher/management-state/bin",
	}
	envvars = append(envvars, extraEnv...)
	command.Env = jailer.WhitelistEnvvars(envvars)

	logrus.Tracef("buildCommand args: %v", command.Args)
	return command, nil
}

func initEnviron(nodeDir string) []string {
	env := os.Environ()
	found := false
	for idx, ev := range env {
		if RegExNodeDirEnv.MatchString(ev) {
			env[idx] = nodeDirEnvKey + nodeDir
			found = true
		}
		if RegExNodePluginToken.MatchString(ev) {
			env[idx] = ""
		}
		if RegExNodeDriverName.MatchString(ev) {
			env[idx] = ""
		}
	}
	if !found {
		env = append(env, nodeDirEnvKey+nodeDir)
	}
	return env
}

func startReturnOutput(command *exec.Cmd) (io.ReadCloser, io.ReadCloser, error) {
	readerStdout, err := command.StdoutPipe()
	if err != nil {
		return nil, nil, err
	}

	readerStderr, err := command.StderrPipe()
	if err != nil {
		return nil, nil, err
	}

	if err := command.Start(); err != nil {
		readerStdout.Close()
		readerStderr.Close()
		return nil, nil, err
	}

	return readerStdout, readerStderr, nil
}

func getSSHKey(nodeDir, keyPath string, obj *v3.Node) (string, error) {
	keyName := filepath.Base(keyPath)
	if keyName == "" || keyName == "." || keyName == string(filepath.Separator) {
		keyName = "id_rsa"
	}
	if err := waitUntilSSHKey(nodeDir, keyName, obj); err != nil {
		return "", err
	}

	return getSSHPrivateKey(nodeDir, keyName, obj)
}

func (m *Lifecycle) reportStatus(stdoutReader io.Reader, stderrReader io.Reader, node *v3.Node) (*v3.Node, error) {
	scanner := bufio.NewScanner(stdoutReader)
	debugPrefix := fmt.Sprintf("(%s) DBG | ", node.Spec.RequestedHostname)
	for scanner.Scan() {
		msg := scanner.Text()
		if strings.Contains(msg, "To see how to connect") {
			continue
		}

		_, err := filterDockerMessage(msg, node)
		if err != nil {
			return node, err
		}
		if strings.HasPrefix(msg, debugPrefix) {
			// calls in machine with log.Debug are all prefixed and spammy so only log
			// under trace and don't add to the v3.NodeConditionProvisioned.Message
			logrus.Tracef("[node-controller-rancher-machine] %v", msg)
		} else {
			logrus.Infof("[node-controller-rancher-machine] %v", msg)
			v3.NodeConditionProvisioned.Message(node, msg)
		}

		// ignore update errors
		if newObj, err := m.nodeClient.Update(node); err == nil {
			node = newObj
		} else {
			node, _ = m.nodeClient.Get(node.Name, metav1.GetOptions{})
		}
	}
	scanner = bufio.NewScanner(stderrReader)
	for scanner.Scan() {
		msg := scanner.Text()
		return node, errors.New(msg)
	}
	return node, nil
}

func filterDockerMessage(msg string, node *v3.Node) (string, error) {
	if strings.Contains(msg, errorCreatingNode) {
		return "", errors.New(msg)
	}
	if strings.Contains(msg, node.Spec.RequestedHostname) {
		return "", nil
	}
	return msg, nil
}

func nodeExists(nodeDir string, node *v3.Node) (bool, error) {
	command, err := buildCommand(nodeDir, node, nodeCmd, []string{"ls", "-q"}, nil)
	if err != nil {
		return false, err
	}

	r, err := command.StdoutPipe()
	if err != nil {
		return false, err
	}

	if err = command.Start(); err != nil {
		return false, err
	}
	defer command.Wait()

	scanner := bufio.NewScanner(r)
	for scanner.Scan() {
		foundName := scanner.Text()
		if foundName == node.Spec.RequestedHostname {
			return true, nil
		}
	}
	if err = scanner.Err(); err != nil {
		return false, err
	}

	if err := command.Wait(); err != nil {
		return false, err
	}

	return false, nil
}

func deleteNode(nodeDir string, node *v3.Node) error {
	command, err := buildCommand(nodeDir, node, nodeCmd, []string{"rm", "-f", node.Spec.RequestedHostname}, nil)
	if err != nil {
		return err
	}
	stdoutReader, stderrReader, err := startReturnOutput(command)
	if err != nil {
		return err
	}
	defer stdoutReader.Close()
	defer stderrReader.Close()
	scanner := bufio.NewScanner(stdoutReader)
	for scanner.Scan() {
		msg := scanner.Text()
		logrus.Infof("[node-controller-rancher-machine] %v", msg)
	}
	scanner = bufio.NewScanner(stderrReader)
	for scanner.Scan() {
		msg := scanner.Text()
		logrus.Warnf("[node-controller-rancher-machine] %v", msg)
	}

	return command.Wait()
}

func getSSHPrivateKey(nodeDir, keyName string, node *v3.Node) (string, error) {
	keyPath := filepath.Join(nodeDir, "machines", node.Spec.RequestedHostname, keyName)
	data, err := ioutil.ReadFile(keyPath)
	if err != nil {
		return "", nil
	}
	return string(data), nil
}

func waitUntilSSHKey(nodeDir, keyName string, node *v3.Node) error {
	keyPath := filepath.Join(nodeDir, "machines", node.Spec.RequestedHostname, keyName)
	startTime := time.Now()
	increments := 1
	for {
		if time.Now().After(startTime.Add(15 * time.Second)) {
			return errors.New("Timeout waiting for ssh key")
		}
		if _, err := os.Stat(keyPath); err != nil {
			logrus.Debugf("keyPath not found. The node is probably still provisioning. Sleep %v second", increments)
			time.Sleep(time.Duration(increments) * time.Second)
			increments = increments * 2
			continue
		}
		return nil
	}
}

func setEc2ClusterIDTag(data interface{}, clusterID string) {
	if m, ok := data.(map[string]interface{}); ok {
		tagValue := fmt.Sprintf("kubernetes.io/cluster/%s,owned", clusterID)
		if tags, ok := m[ec2TagFlag]; !ok || convert.ToString(tags) == "" {
			m[ec2TagFlag] = tagValue
		} else {
			m[ec2TagFlag] = convert.ToString(tags) + "," + tagValue
		}
	}
}

func (m *Lifecycle) getKubeConfig(cluster *v3.Cluster) (*clientcmdapi.Config, error) {
	user, err := m.systemAccountManager.GetSystemUser(cluster.Name)
	if err != nil {
		return nil, err
	}

	token, err := m.userManager.EnsureToken("node-removal-drain-"+user.Name, "token for node drain during removal", "agent", user.Name)
	if err != nil {
		return nil, err
	}

	return m.clusterManager.KubeConfig(cluster.Name, token), nil
}<|MERGE_RESOLUTION|>--- conflicted
+++ resolved
@@ -107,17 +107,13 @@
 	return ret
 }
 
-<<<<<<< HEAD
 func buildCommand(nodeDir string, node *v3.Node, cmd string, cmdArgs []string, extraEnv []string) (*exec.Cmd, error) {
-=======
-func buildCommand(nodeDir string, node *v3.Node, cmdArgs []string) (*exec.Cmd, error) {
 	// only in trace because machine has sensitive details and we can't control who debugs what in there easily
 	if logrus.GetLevel() >= logrus.TraceLevel {
 		// prepend --debug to pass directly to machine
 		cmdArgs = append([]string{"--debug"}, cmdArgs...)
 	}
 
->>>>>>> 6ab3cb45
 	// In dev_mode, don't need jail or reference to jail in command
 	if os.Getenv("CATTLE_DEV_MODE") != "" {
 		env := append(initEnviron(nodeDir), extraEnv...)
