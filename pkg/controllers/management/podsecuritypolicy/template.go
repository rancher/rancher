--- conflicted
+++ resolved
@@ -6,9 +6,7 @@
 
 	"k8s.io/apimachinery/pkg/runtime"
 
-	"github.com/rancher/types/apis/management.cattle.io/v3"
 	"github.com/rancher/types/config"
-	"k8s.io/apimachinery/pkg/apis/meta/v1"
 	"k8s.io/client-go/tools/cache"
 )
 
@@ -54,11 +52,7 @@
 
 	for _, rawPSPTPB := range psptpbs {
 		psptpb := rawPSPTPB.(*v3.PodSecurityPolicyTemplateProjectBinding)
-<<<<<<< HEAD
 		err := l.psptpbs.DeleteNamespaced(psptpb.Namespace, psptpb.Name, &v1.DeleteOptions{})
-=======
-		err := l.psptpbs.DeleteNamespaced(psptpb.Namespace,psptpb.Name, &v1.DeleteOptions{})
->>>>>>> ea94f396
 		if err != nil {
 			return nil, fmt.Errorf("error deleting psptpb: %v", err)
 		}
