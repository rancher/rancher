--- conflicted
+++ resolved
@@ -29,12 +29,6 @@
 	"catalogtemplates":            "management.cattle.io",
 	"catalogtemplateversions":     "management.cattle.io",
 	"sourcecodeproviderconfigs":   "project.cattle.io",
-<<<<<<< HEAD
-	"projectloggings":             "management.cattle.io",
-=======
-	"projectalertrules":           "management.cattle.io",
-	"projectalertgroups":          "management.cattle.io",
->>>>>>> d87a4a10
 	"projectcatalogs":             "management.cattle.io",
 	"projectmonitorgraphs":        "management.cattle.io",
 	"projectroletemplatebindings": "management.cattle.io",
