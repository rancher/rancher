--- conflicted
+++ resolved
@@ -104,13 +104,8 @@
 	WinsAgentVersion                    = NewSetting("wins-agent-version", "")
 	CSIProxyAgentVersion                = NewSetting("csi-proxy-agent-version", "")
 	CSIProxyAgentURL                    = NewSetting("csi-proxy-agent-url", "https://acs-mirror.azureedge.net/csi-proxy/%[1]s/binaries/csi-proxy-%[1]s.tar.gz")
-<<<<<<< HEAD
 	SystemAgentInstallScript            = NewSetting("system-agent-install-script", "https://github.com/rancher/system-agent/releases/download/v0.3.9-rc.4/install.sh") // To ensure consistency between SystemAgentInstallScript default value and CATTLE_SYSTEM_AGENT_INSTALL_SCRIPT to utilize the local system-agent-install.sh script when both values are equal.
-	WinsAgentInstallScript              = NewSetting("wins-agent-install-script", "https://raw.githubusercontent.com/rancher/wins/v0.4.17/install.ps1")
-=======
-	SystemAgentInstallScript            = NewSetting("system-agent-install-script", "https://github.com/rancher/system-agent/releases/download/v0.3.9-rc.2/install.sh") // To ensure consistency between SystemAgentInstallScript default value and CATTLE_SYSTEM_AGENT_INSTALL_SCRIPT to utilize the local system-agent-install.sh script when both values are equal.
 	WinsAgentInstallScript              = NewSetting("wins-agent-install-script", "https://raw.githubusercontent.com/rancher/wins/v0.4.18-rc1/install.ps1")
->>>>>>> 0f2bd9c3
 	SystemAgentInstallerImage           = NewSetting("system-agent-installer-image", "") // Defined via environment variable
 	SystemAgentUpgradeImage             = NewSetting("system-agent-upgrade-image", "")   // Defined via environment variable
 	WinsAgentUpgradeImage               = NewSetting("wins-agent-upgrade-image", "")
