// Package settings is used to access various server settings
package settings

import (
	"encoding/json"
	"fmt"
	"os"
	"regexp"
	"strconv"
	"strings"

	v32 "github.com/rancher/rancher/pkg/apis/management.cattle.io/v3"
	authsettings "github.com/rancher/rancher/pkg/auth/settings"
	fleetconst "github.com/rancher/rancher/pkg/fleet"
	"github.com/sirupsen/logrus"
	v1 "k8s.io/api/core/v1"
)

const RancherVersionDev = "2.7.99"

var (
	releasePattern = regexp.MustCompile("^v[0-9]")
	settings       = map[string]Setting{}
	provider       Provider
	InjectDefaults string

	systemNamespaces = []string{
		"kube-system",
		"kube-public",
		"cattle-system",
		"cattle-alerting",
		"cattle-logging",
		"cattle-prometheus",
		"ingress-nginx",
		"cattle-global-data",
		"cattle-istio",
		"kube-node-lease",
		"cert-manager",
		"cattle-global-nt",
		"security-scan",
		"cattle-fleet-system",
		"cattle-fleet-local-system",
		"calico-system",
		"tigera-operator",
		"cattle-impersonation-system",
		"rancher-operator-system",
		"cattle-csp-adapter-system",
		"calico-apiserver",
		"cattle-elemental-system",
	}

	AgentImage                          = NewSetting("agent-image", "rancher/rancher-agent:v2.7-head")
	AgentRolloutTimeout                 = NewSetting("agent-rollout-timeout", "300s")
	AgentRolloutWait                    = NewSetting("agent-rollout-wait", "true")
	AuthImage                           = NewSetting("auth-image", v32.ToolsSystemImages.AuthSystemImages.KubeAPIAuth)
	AuthorizationCacheTTLSeconds        = NewSetting("authorization-cache-ttl-seconds", "10")
	AuthorizationDenyCacheTTLSeconds    = NewSetting("authorization-deny-cache-ttl-seconds", "10")
	AzureGroupCacheSize                 = NewSetting("azure-group-cache-size", "10000")
	CACerts                             = NewSetting("cacerts", "")
	CLIURLDarwin                        = NewSetting("cli-url-darwin", "https://releases.rancher.com/cli/v1.0.0-alpha8/rancher-darwin-amd64-v1.0.0-alpha8.tar.gz")
	CLIURLLinux                         = NewSetting("cli-url-linux", "https://releases.rancher.com/cli/v1.0.0-alpha8/rancher-linux-amd64-v1.0.0-alpha8.tar.gz")
	CLIURLWindows                       = NewSetting("cli-url-windows", "https://releases.rancher.com/cli/v1.0.0-alpha8/rancher-windows-386-v1.0.0-alpha8.zip")
	ClusterControllerStartCount         = NewSetting("cluster-controller-start-count", "50")
	EngineInstallURL                    = NewSetting("engine-install-url", "https://releases.rancher.com/install-docker/24.0.sh")
	EngineISOURL                        = NewSetting("engine-iso-url", "https://releases.rancher.com/os/latest/rancheros-vmware.iso")
	EngineNewestVersion                 = NewSetting("engine-newest-version", "v17.12.0")
	EngineSupportedRange                = NewSetting("engine-supported-range", "~v1.11.2 || ~v1.12.0 || ~v1.13.0 || ~v17.03.0 || ~v17.06.0 || ~v17.09.0 || ~v18.06.0 || ~v18.09.0 || ~v19.03.0 || ~v20.10.0 || ~v23.0.0 || ~v24.0.0 ")
	FirstLogin                          = NewSetting("first-login", "true")
	GlobalRegistryEnabled               = NewSetting("global-registry-enabled", "false")
	GithubProxyAPIURL                   = NewSetting("github-proxy-api-url", "https://api.github.com")
	HelmVersion                         = NewSetting("helm-version", "dev")
	HelmMaxHistory                      = NewSetting("helm-max-history", "10")
	IngressIPDomain                     = NewSetting("ingress-ip-domain", "sslip.io")
	InstallUUID                         = NewSetting("install-uuid", "")
	InternalServerURL                   = NewSetting("internal-server-url", "")
	InternalCACerts                     = NewSetting("internal-cacerts", "")
	IsRKE                               = NewSetting("is-rke", "")
	JailerTimeout                       = NewSetting("jailer-timeout", "60")
	KubernetesVersion                   = NewSetting("k8s-version", "")
	KubernetesVersionToServiceOptions   = NewSetting("k8s-version-to-service-options", "")
	KubernetesVersionToSystemImages     = NewSetting("k8s-version-to-images", "")
	KubernetesVersionsCurrent           = NewSetting("k8s-versions-current", "")
	KubernetesVersionsDeprecated        = NewSetting("k8s-versions-deprecated", "")
	KDMBranch                           = NewSetting("kdm-branch", "dev-v2.7")
	MachineVersion                      = NewSetting("machine-version", "dev")
	Namespace                           = NewSetting("namespace", os.Getenv("CATTLE_NAMESPACE"))
	PasswordMinLength                   = NewSetting("password-min-length", "12")
	PeerServices                        = NewSetting("peer-service", os.Getenv("CATTLE_PEER_SERVICE"))
	RDNSServerBaseURL                   = NewSetting("rdns-base-url", "https://api.lb.rancher.cloud/v1")
	RkeVersion                          = NewSetting("rke-version", "")
	RkeMetadataConfig                   = NewSetting("rke-metadata-config", getMetadataConfig())
	ServerImage                         = NewSetting("server-image", "rancher/rancher")
	ServerURL                           = NewSetting("server-url", "")
	ServerVersion                       = NewSetting("server-version", "dev")
	SystemAgentVersion                  = NewSetting("system-agent-version", "")
	WinsAgentVersion                    = NewSetting("wins-agent-version", "")
	CSIProxyAgentVersion                = NewSetting("csi-proxy-agent-version", "")
	CSIProxyAgentURL                    = NewSetting("csi-proxy-agent-url", "https://acs-mirror.azureedge.net/csi-proxy/%[1]s/binaries/csi-proxy-%[1]s.tar.gz")
	SystemAgentInstallScript            = NewSetting("system-agent-install-script", "") // Defined via environment variable
<<<<<<< HEAD
	WinsAgentInstallScript              = NewSetting("wins-agent-install-script", "https://raw.githubusercontent.com/rancher/wins/v0.4.11/install.ps1")
=======
	WinsAgentInstallScript              = NewSetting("wins-agent-install-script", "https://raw.githubusercontent.com/rancher/wins/v0.4.14/install.ps1")
>>>>>>> ebf86357
	SystemAgentInstallerImage           = NewSetting("system-agent-installer-image", "") // Defined via environment variable
	SystemAgentUpgradeImage             = NewSetting("system-agent-upgrade-image", "")   // Defined via environment variable
	WinsAgentUpgradeImage               = NewSetting("wins-agent-upgrade-image", "")
	SystemNamespaces                    = NewSetting("system-namespaces", strings.Join(systemNamespaces, ","))
	SystemUpgradeControllerChartVersion = NewSetting("system-upgrade-controller-chart-version", "")
	TelemetryOpt                        = NewSetting("telemetry-opt", "")
	TLSMinVersion                       = NewSetting("tls-min-version", "1.2")
	TLSCiphers                          = NewSetting("tls-ciphers", "TLS_ECDHE_ECDSA_WITH_AES_128_GCM_SHA256,TLS_ECDHE_ECDSA_WITH_AES_256_GCM_SHA384,TLS_ECDHE_ECDSA_WITH_CHACHA20_POLY1305,TLS_ECDHE_RSA_WITH_AES_128_GCM_SHA256,TLS_ECDHE_RSA_WITH_AES_256_GCM_SHA384,TLS_ECDHE_RSA_WITH_CHACHA20_POLY1305")
	WhitelistDomain                     = NewSetting("whitelist-domain", "forums.rancher.com")
	WhitelistEnvironmentVars            = NewSetting("whitelist-envvars", "HTTP_PROXY,HTTPS_PROXY,NO_PROXY")
	AuthUserInfoResyncCron              = NewSetting("auth-user-info-resync-cron", "0 0 * * *")
	APIUIVersion                        = NewSetting("api-ui-version", "1.1.11")              // Please update the CATTLE_API_UI_VERSION in package/Dockerfile when updating the version here.
	RotateCertsIfExpiringInDays         = NewSetting("rotate-certs-if-expiring-in-days", "7") // 7 days
	ClusterTemplateEnforcement          = NewSetting("cluster-template-enforcement", "false")
	InitialDockerRootDir                = NewSetting("initial-docker-root-dir", "/var/lib/docker")
	SystemCatalog                       = NewSetting("system-catalog", "external") // Options are 'external' or 'bundled'
	ChartDefaultBranch                  = NewSetting("chart-default-branch", "dev-v2.7")
	PartnerChartDefaultBranch           = NewSetting("partner-chart-default-branch", "main")
	RKE2ChartDefaultBranch              = NewSetting("rke2-chart-default-branch", "main")
	FleetDefaultWorkspaceName           = NewSetting("fleet-default-workspace-name", fleetconst.ClustersDefaultNamespace) // fleetWorkspaceName to assign to clusters with none
	ShellImage                          = NewSetting("shell-image", "rancher/shell:v0.1.22")
	IgnoreNodeName                      = NewSetting("ignore-node-name", "") // nodes to ignore when syncing v1.node to v3.node
	NoDefaultAdmin                      = NewSetting("no-default-admin", "")
	RestrictedDefaultAdmin              = NewSetting("restricted-default-admin", "false") // When bootstrapping the admin for the first time, give them the global role restricted-admin
	AKSUpstreamRefresh                  = NewSetting("aks-refresh", "300")
	EKSUpstreamRefreshCron              = NewSetting("eks-refresh-cron", "*/5 * * * *") // EKSUpstreamRefreshCron is deprecated and will be replaced by EKSUpstreamRefresh
	EKSUpstreamRefresh                  = NewSetting("eks-refresh", "300")
	GKEUpstreamRefresh                  = NewSetting("gke-refresh", "300")
	HideLocalCluster                    = NewSetting("hide-local-cluster", "false")
<<<<<<< HEAD
	MachineProvisionImage               = NewSetting("machine-provision-image", "rancher/machine:v0.15.0-rancher103")
=======
	MachineProvisionImage               = NewSetting("machine-provision-image", "rancher/machine:v0.15.0-rancher109")
>>>>>>> ebf86357
	SystemFeatureChartRefreshSeconds    = NewSetting("system-feature-chart-refresh-seconds", "21600")
	ClusterAgentDefaultAffinity         = NewSetting("cluster-agent-default-affinity", ClusterAgentAffinity)
	FleetAgentDefaultAffinity           = NewSetting("fleet-agent-default-affinity", FleetAgentAffinity)

	Rke2DefaultVersion = NewSetting("rke2-default-version", "")
	K3sDefaultVersion  = NewSetting("k3s-default-version", "")

	// AuthTokenMaxTTLMinutes is the max allowable time to live for tokens. Excluding those created for UI sessions which is controlled by AuthUserSessionTTLMinutes.
	AuthTokenMaxTTLMinutes = NewSetting("auth-token-max-ttl-minutes", "0") // never expire

	// AuthUserInfoMaxAgeSeconds represents the maximum age of a users auth tokens before an auth provider group membership sync will be performed.
	AuthUserInfoMaxAgeSeconds = NewSetting("auth-user-info-max-age-seconds", "3600") // 1 hour

	// AuthUserSessionTTLMinutes represents the time to live for tokens used for login sessions in minutes.
	AuthUserSessionTTLMinutes = NewSetting("auth-user-session-ttl-minutes", "960") // 16 hours

	// ConfigMapName name of the configmap that stores rancher configuration information.
	// Deprecated: to be removed in 2.8.0
	ConfigMapName = NewSetting("config-map-name", "rancher-config")

	// CSPAdapterMinVersion is used to determine if an existing installation of the CSP adapter should be upgraded to a new version
	// has no effect if the csp adapter is not installed.
	CSPAdapterMinVersion = NewSetting("csp-adapter-min-version", "")

	// FleetMinVersion is the minimum version of the fleet chart that rancher will install.
	FleetMinVersion = NewSetting("fleet-min-version", "")

	// KubeconfigDefaultTokenTTLMinutes is the default time to live applied to kubeconfigs created for users.
	// This setting will take effect regardless of the kubeconfig-generate-token status.
	KubeconfigDefaultTokenTTLMinutes = NewSetting("kubeconfig-default-token-ttl-minutes", "0") // 0 TTL = never expire

	// KubeconfigGenerateToken determines whether the UI will return a generate token with kubeconfigs.
	// If set to false the kubeconfig will contain a command to login to Rancher.
	KubeconfigGenerateToken = NewSetting("kubeconfig-generate-token", "true")

	// KubeconfigTokenTTLMinutes currently is used to set the TTL for kubeconfigs created through the CLI.
	// This can be done with the token command or via kubectl when kubeconfig-generate-token is false.
	// This TTL is used regardless of the value of kubeconfig-default-ttl-minutes.
	//
	// Deprecated: On removal use kubeconfig-default-ttl-minutes for all kubeconfigs.
	KubeconfigTokenTTLMinutes = NewSetting("kubeconfig-token-ttl-minutes", "960") // 16 hours

	// RancherWebhookMinVersion is the minimum version of the webhook that Rancher will install.
	//
	// Deprecated.
	RancherWebhookMinVersion = NewSetting("rancher-webhook-min-version", "")

	// RancherWebhookVersion is the exact version of the webhook that Rancher will install.
	RancherWebhookVersion = NewSetting("rancher-webhook-version", "")

	// SystemDefaultRegistry is the default contrainer registry used for images.
	// The environmental variable "CATTLE_BASE_REGISTRY" controls the default value of this setting.
	SystemDefaultRegistry = NewSetting("system-default-registry", os.Getenv("CATTLE_BASE_REGISTRY"))

	// UIBanners holds configuration to display a custom fixed banner in the header, footer, or both
	UIBanners = NewSetting("ui-banners", "{}")

	// UIBrand High level 'brand' value, for example `suse`.
	// Fallback env, not a user-facing setting, used to indicate if this is a Prime install
	UIBrand = NewSetting("ui-brand", os.Getenv("CATTLE_BASE_UI_BRAND"))

	// UICommunityLinks displays community links in the UI.
	// Deprecated in favour of UICustomLinks = NewSetting("ui-custom-links", "").
	UICommunityLinks = NewSetting("ui-community-links", "true")

	// UICustomLinks Key(display text), value(url) for user customisable links to display in homepage and support pages.
	UICustomLinks = NewSetting("ui-custom-links", "")

	// UIDashboardPath path within Rancher Manager where the dashboard files are found.
	UIDashboardPath = NewSetting("ui-dashboard-path", "/usr/share/rancher/ui-dashboard")

	// UIDashboardIndex depends on ui-offline-preferred, use this version of the dashboard instead of the one contained in Rancher Manager.
	UIDashboardIndex = NewSetting("ui-dashboard-index", "https://releases.rancher.com/dashboard/release-2.7/index.html")

	// UIDashboardHarvesterLegacyPlugin depending on ui-offline-preferred and if a Harvester Cluster does not contain it's own Harvester plugin, use this version of the plugin instead.
	UIDashboardHarvesterLegacyPlugin = NewSetting("ui-dashboard-harvester-legacy-plugin", "https://releases.rancher.com/harvester-ui/plugin/harvester-1.0.3-head/harvester-1.0.3-head.umd.min.js")

	// UIDefaultLanding the default page users land on after login.
	UIDefaultLanding = NewSetting("ui-default-landing", "vue")

	// UIFavicon custom favicon.
	UIFavicon = NewSetting("ui-favicon", "")

	// UIFeedBackForm Ember UI specific.
	UIFeedBackForm = NewSetting("ui-feedback-form", "")

	// UIIndex depends on ui-offline-preferred, use this version of the old ember UI instead of the one contained in Rancher Manager.
	UIIndex = NewSetting("ui-index", "https://releases.rancher.com/ui/release-2.7/index.html")

	// UIIssues use a url address to send new 'File an Issue' reports instead of sending users to the Github issues page.
	// Deprecated in favour of UICustomLinks = NewSetting("ui-custom-links", {}).
	UIIssues = NewSetting("ui-issues", "")

	// UIKubernetesDefaultVersion Ember UI specific.
	UIKubernetesDefaultVersion = NewSetting("ui-k8s-default-version-range", "<=1.14.x")

	// UIKubernetesSupportedVersions Ember UI specific.
	UIKubernetesSupportedVersions = NewSetting("ui-k8s-supported-versions-range", ">= 1.11.0 <=1.14.x")

	// UIOfflinePreferred controls whether UI assets are served locally by the server container ('true') or from the remote URL defined in the ui-index and ui-dashboard-index settings ('false).
	// The `dynamic` option will use remote assets for `-head` builds, otherwise the local assets for production builds.
	UIOfflinePreferred = NewSetting("ui-offline-preferred", "dynamic")

	// UIPath path within Rancher Manager where the old ember UI files are found.
	UIPath = NewSetting("ui-path", "/usr/share/rancher/ui")

	// UIPerformance experimental settings for UI functionality to improve the UX with large numbers of resources.
	UIPerformance = NewSetting("ui-performance", "")

	// UIPL the vendor/company name.
	UIPL = NewSetting("ui-pl", "rancher")

	// UIPreferred Ensure that the new Dashboard is the default UI.
	UIPreferred = NewSetting("ui-preferred", "vue")

	// SkipHostedClusterChartInstallation controls whether the hosted cluster chart is installed on the server. Defaults to false.
	// This setting is for development purposes only.
	SkipHostedClusterChartInstallation = NewSetting("skip-hosted-cluster-chart-installation", os.Getenv("CATTLE_SKIP_HOSTED_CLUSTER_CHART_INSTALLATION"))
)

// FullShellImage returns the full private registry name of the rancher shell image.
func FullShellImage() string {
	return PrefixPrivateRegistry(ShellImage.Get())
}

// PrefixPrivateRegistry prefixes the given image name with the stored private registry path.
func PrefixPrivateRegistry(image string) string {
	private := SystemDefaultRegistry.Get()
	if private == "" {
		return image
	}
	return private + "/" + image
}

// IsRelease returns true if the running server is a released version of rancher.
func IsRelease() bool {
	return !strings.Contains(ServerVersion.Get(), "head") && releasePattern.MatchString(ServerVersion.Get())
}

func init() {
	// setup auth setting
	authsettings.AuthUserInfoResyncCron = AuthUserInfoResyncCron
	authsettings.AuthUserSessionTTLMinutes = AuthUserSessionTTLMinutes
	authsettings.AuthUserInfoMaxAgeSeconds = AuthUserInfoMaxAgeSeconds
	authsettings.FirstLogin = FirstLogin

	if InjectDefaults == "" {
		return
	}
	defaults := map[string]string{}
	if err := json.Unmarshal([]byte(InjectDefaults), &defaults); err != nil {
		return
	}
	for name, defaultValue := range defaults {
		value, ok := settings[name]
		if !ok {
			continue
		}
		value.Default = defaultValue
		settings[name] = value
	}
}

// Provider is an interfaced used to get and set Settings.
type Provider interface {
	Get(name string) string
	Set(name, value string) error
	SetIfUnset(name, value string) error
	SetAll(settings map[string]Setting) error
}

// Setting stores information about a specific server setting.
type Setting struct {
	Name     string
	Default  string
	ReadOnly bool
}

// SetIfUnset will store the given value of the setting if it was not already stored.
func (s Setting) SetIfUnset(value string) error {
	if provider == nil {
		return s.Set(value)
	}
	return provider.SetIfUnset(s.Name, value)
}

// Set will store the given value for the setting
func (s Setting) Set(value string) error {
	if provider == nil {
		s, ok := settings[s.Name]
		if ok {
			s.Default = value
			settings[s.Name] = s
		}
	} else {
		return provider.Set(s.Name, value)
	}
	return nil
}

// Get will return the currently stored value of the setting.
func (s Setting) Get() string {
	if provider == nil {
		s := settings[s.Name]
		return s.Default
	}
	return provider.Get(s.Name)
}

// GetInt will return the currently stored value of the setting as an integer.
// If the stored value is not an integer then the default value will be returned as an integer.
// If the default value is not an integer then the function will return 0
func (s Setting) GetInt() int {
	v := s.Get()
	i, err := strconv.Atoi(v)
	if err == nil {
		return i
	}
	logrus.Errorf("failed to parse setting %s=%s as int: %v", s.Name, v, err)
	i, err = strconv.Atoi(s.Default)
	if err != nil {
		return 0
	}
	return i
}

// SetProvider will set the given provider as the global provider for all settings.
func SetProvider(p Provider) error {
	if err := p.SetAll(settings); err != nil {
		return err
	}
	provider = p
	return nil
}

// NewSetting will create and store a new server setting.
func NewSetting(name, def string) Setting {
	s := Setting{
		Name:    name,
		Default: def,
	}
	settings[s.Name] = s
	return s
}

// GetEnvKey will return the given string formatted as a rancher environmental variable.
func GetEnvKey(key string) string {
	return "CATTLE_" + strings.ToUpper(strings.Replace(key, "-", "_", -1))
}

func getMetadataConfig() string {
	branch := KDMBranch.Get()
	data := map[string]interface{}{
		"url":                      fmt.Sprintf("https://releases.rancher.com/kontainer-driver-metadata/%s/data.json", branch),
		"refresh-interval-minutes": "1440",
	}
	ans, err := json.Marshal(data)
	if err != nil {
		logrus.Errorf("error getting metadata config %v", err)
		return ""
	}
	return string(ans)
}

// GetSettingByID returns a setting that is stored with the given id.
func GetSettingByID(id string) string {
	if provider == nil {
		s := settings[id]
		return s.Default
	}
	return provider.Get(id)
}

// DefaultAgentSettings will return a list of default agent settings
func DefaultAgentSettings() []Setting {
	return []Setting{
		ServerVersion,
		InstallUUID,
		IngressIPDomain,
	}
}

// DefaultAgentSettingsAsEnvVars will return a list of default agent settings as environmental variables.
func DefaultAgentSettingsAsEnvVars() []v1.EnvVar {
	defaultAgentSettings := DefaultAgentSettings()
	envVars := make([]v1.EnvVar, 0, len(defaultAgentSettings))

	for _, s := range defaultAgentSettings {
		envVars = append(envVars, v1.EnvVar{
			Name:  GetEnvKey(s.Name),
			Value: s.Get(),
		})
	}

	return envVars
}

// GetRancherVersion will return a the stored server version without the 'v' prefix.
func GetRancherVersion() string {
	rancherVersion := ServerVersion.Get()
	if strings.HasPrefix(rancherVersion, "dev") || strings.HasPrefix(rancherVersion, "master") || strings.HasSuffix(rancherVersion, "-head") {
		return RancherVersionDev
	}
	return strings.TrimPrefix(rancherVersion, "v")
}

// IterateWhitelistedEnvVars iterates over the environment variables whitelisted
// by CATTLE_WHITELIST_ENVVARS. If a variable is whitelisted but unset or empty,
// the handler function will not be called for it.
func IterateWhitelistedEnvVars(handler func(name, value string)) {
	wl := WhitelistEnvironmentVars.Get()
	envWhiteList := strings.Split(wl, ",")

	for _, wlVar := range envWhiteList {
		wlVar = strings.TrimSpace(wlVar)
		if val := os.Getenv(wlVar); val != "" {
			handler(wlVar, val)
		}
	}
}<|MERGE_RESOLUTION|>--- conflicted
+++ resolved
@@ -97,11 +97,7 @@
 	CSIProxyAgentVersion                = NewSetting("csi-proxy-agent-version", "")
 	CSIProxyAgentURL                    = NewSetting("csi-proxy-agent-url", "https://acs-mirror.azureedge.net/csi-proxy/%[1]s/binaries/csi-proxy-%[1]s.tar.gz")
 	SystemAgentInstallScript            = NewSetting("system-agent-install-script", "") // Defined via environment variable
-<<<<<<< HEAD
-	WinsAgentInstallScript              = NewSetting("wins-agent-install-script", "https://raw.githubusercontent.com/rancher/wins/v0.4.11/install.ps1")
-=======
 	WinsAgentInstallScript              = NewSetting("wins-agent-install-script", "https://raw.githubusercontent.com/rancher/wins/v0.4.14/install.ps1")
->>>>>>> ebf86357
 	SystemAgentInstallerImage           = NewSetting("system-agent-installer-image", "") // Defined via environment variable
 	SystemAgentUpgradeImage             = NewSetting("system-agent-upgrade-image", "")   // Defined via environment variable
 	WinsAgentUpgradeImage               = NewSetting("wins-agent-upgrade-image", "")
@@ -131,11 +127,7 @@
 	EKSUpstreamRefresh                  = NewSetting("eks-refresh", "300")
 	GKEUpstreamRefresh                  = NewSetting("gke-refresh", "300")
 	HideLocalCluster                    = NewSetting("hide-local-cluster", "false")
-<<<<<<< HEAD
-	MachineProvisionImage               = NewSetting("machine-provision-image", "rancher/machine:v0.15.0-rancher103")
-=======
 	MachineProvisionImage               = NewSetting("machine-provision-image", "rancher/machine:v0.15.0-rancher109")
->>>>>>> ebf86357
 	SystemFeatureChartRefreshSeconds    = NewSetting("system-feature-chart-refresh-seconds", "21600")
 	ClusterAgentDefaultAffinity         = NewSetting("cluster-agent-default-affinity", ClusterAgentAffinity)
 	FleetAgentDefaultAffinity           = NewSetting("fleet-agent-default-affinity", FleetAgentAffinity)
