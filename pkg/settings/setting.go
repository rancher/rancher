package settings

import (
	"encoding/json"
	"os"
	"strings"

	"github.com/rancher/types/apis/management.cattle.io/v3"
)

var (
	settings       = map[string]Setting{}
	provider       Provider
	InjectDefaults string

	AgentImage                      = NewSetting("agent-image", "rancher/rancher-agent:master")
	AuthImage                       = NewSetting("auth-image", "erikwilson/kube-api-auth:latest") // FIXME: Update to Rancher image when released
	WindowsAgentImage               = NewSetting("windows-agent-image", "rancher/rancher-agent:master-nanoserver-1803")
	CACerts                         = NewSetting("cacerts", "")
	CLIURLDarwin                    = NewSetting("cli-url-darwin", "https://releases.rancher.com/cli/v1.0.0-alpha8/rancher-darwin-amd64-v1.0.0-alpha8.tar.gz")
	CLIURLLinux                     = NewSetting("cli-url-linux", "https://releases.rancher.com/cli/v1.0.0-alpha8/rancher-linux-amd64-v1.0.0-alpha8.tar.gz")
	CLIURLWindows                   = NewSetting("cli-url-windows", "https://releases.rancher.com/cli/v1.0.0-alpha8/rancher-windows-386-v1.0.0-alpha8.zip")
<<<<<<< HEAD
	DefaultCatalog                  = NewSetting("default-catalog", "true")
	EngineInstallURL                = NewSetting("engine-install-url", "https://releases.rancher.com/install-docker/17.03.sh")
=======
	EngineInstallURL                = NewSetting("engine-install-url", "https://releases.rancher.com/install-docker/18.06.sh")
>>>>>>> c947eb60
	EngineISOURL                    = NewSetting("engine-iso-url", "https://releases.rancher.com/os/latest/rancheros-vmware.iso")
	EngineNewestVersion             = NewSetting("engine-newest-version", "v17.12.0")
	EngineSupportedRange            = NewSetting("engine-supported-range", "~v1.11.2 || ~v1.12.0 || ~v1.13.0 || ~v17.03.0 || ~v18.06.0")
	FirstLogin                      = NewSetting("first-login", "true")
	HelmVersion                     = NewSetting("helm-version", "dev")
	IngressIPDomain                 = NewSetting("ingress-ip-domain", "xip.io")
	InstallUUID                     = NewSetting("install-uuid", "")
	KubernetesVersion               = NewSetting("k8s-version", v3.DefaultK8s)
	KubernetesVersionToSystemImages = NewSetting("k8s-version-to-images", getSystemImages())
	MachineVersion                  = NewSetting("machine-version", "dev")
	Namespace                       = NewSetting("namespace", os.Getenv("CATTLE_NAMESPACE"))
	PeerServices                    = NewSetting("peer-service", os.Getenv("CATTLE_PEER_SERVICE"))
	RDNSServerBaseURL               = NewSetting("rdns-base-url", "https://api.lb.rancher.cloud/v1")
	RkeVersion                      = NewSetting("rke-version", "")
	ServerImage                     = NewSetting("server-image", "rancher/rancher")
	ServerURL                       = NewSetting("server-url", "")
	ServerVersion                   = NewSetting("server-version", "dev")
	SystemDefaultRegistry           = NewSetting("system-default-registry", "")
	SystemNamespaces                = NewSetting("system-namespaces", "kube-system,kube-public,cattle-system,cattle-alerting,cattle-logging,cattle-pipeline,cattle-prometheus,ingress-nginx")
	TelemetryOpt                    = NewSetting("telemetry-opt", "prompt")
	UIFeedBackForm                  = NewSetting("ui-feedback-form", "")
	UIIndex                         = NewSetting("ui-index", "https://releases.rancher.com/ui/latest2/index.html")
	UIPath                          = NewSetting("ui-path", "")
	UIPL                            = NewSetting("ui-pl", "rancher")
	UIKubernetesSupportedVersions   = NewSetting("ui-k8s-supported-versions-range", ">= 1.9.0 <=1.12.x")
	UIKubernetesDefaultVersion      = NewSetting("ui-k8s-default-version-range", "<=1.11.x")
	WhitelistDomain                 = NewSetting("whitelist-domain", "forums.rancher.com")
	SystemMonitoringCatalogID       = NewSetting("system-monitoring-catalog-id", "catalog://?catalog=system-library&template=rancher-monitoring&version=0.0.1")
	AuthUserInfoResyncCron          = NewSetting("auth-user-info-resync-cron", "0 0 * * *")
	AuthUserInfoMaxAgeSeconds       = NewSetting("auth-user-info-max-age-seconds", "3600") // 1 hour
	APIUIVersion                    = NewSetting("api-ui-version", "1.1.6")                // Please update the CATTLE_API_UI_VERSION in package/Dockerfile when updating the version here.
)

func init() {
	if InjectDefaults == "" {
		return
	}
	defaults := map[string]string{}
	if err := json.Unmarshal([]byte(InjectDefaults), &defaults); err != nil {
		return
	}
	for name, defaultValue := range defaults {
		value, ok := settings[name]
		if !ok {
			continue
		}
		value.Default = defaultValue
		settings[name] = value
	}
}

type Provider interface {
	Get(name string) string
	Set(name, value string) error
	SetIfUnset(name, value string) error
	SetAll(settings map[string]Setting) error
}

type Setting struct {
	Name     string
	Default  string
	ReadOnly bool
}

func (s Setting) SetIfUnset(value string) error {
	if provider == nil {
		return s.Set(value)
	}
	return provider.SetIfUnset(s.Name, value)
}

func (s Setting) Set(value string) error {
	if provider == nil {
		s, ok := settings[s.Name]
		if ok {
			s.Default = value
			settings[s.Name] = s
		}
	} else {
		return provider.Set(s.Name, value)
	}
	return nil
}

func (s Setting) Get() string {
	if provider == nil {
		s := settings[s.Name]
		return s.Default
	}
	return provider.Get(s.Name)
}

func SetProvider(p Provider) error {
	if err := p.SetAll(settings); err != nil {
		return err
	}
	provider = p
	return nil
}

func NewSetting(name, def string) Setting {
	s := Setting{
		Name:    name,
		Default: def,
	}
	settings[s.Name] = s
	return s
}

func getSystemImages() string {
	newMap := map[string]interface{}{}
	for k := range v3.K8sVersionToRKESystemImages {
		newMap[k] = nil
	}

	data, err := json.Marshal(newMap)
	if err != nil {
		return ""
	}
	return string(data)
}

func GetENVKey(key string) string {
	return "CATTLE_" + strings.ToUpper(strings.Replace(key, "-", "_", -1))
}<|MERGE_RESOLUTION|>--- conflicted
+++ resolved
@@ -20,12 +20,8 @@
 	CLIURLDarwin                    = NewSetting("cli-url-darwin", "https://releases.rancher.com/cli/v1.0.0-alpha8/rancher-darwin-amd64-v1.0.0-alpha8.tar.gz")
 	CLIURLLinux                     = NewSetting("cli-url-linux", "https://releases.rancher.com/cli/v1.0.0-alpha8/rancher-linux-amd64-v1.0.0-alpha8.tar.gz")
 	CLIURLWindows                   = NewSetting("cli-url-windows", "https://releases.rancher.com/cli/v1.0.0-alpha8/rancher-windows-386-v1.0.0-alpha8.zip")
-<<<<<<< HEAD
 	DefaultCatalog                  = NewSetting("default-catalog", "true")
-	EngineInstallURL                = NewSetting("engine-install-url", "https://releases.rancher.com/install-docker/17.03.sh")
-=======
 	EngineInstallURL                = NewSetting("engine-install-url", "https://releases.rancher.com/install-docker/18.06.sh")
->>>>>>> c947eb60
 	EngineISOURL                    = NewSetting("engine-iso-url", "https://releases.rancher.com/os/latest/rancheros-vmware.iso")
 	EngineNewestVersion             = NewSetting("engine-newest-version", "v17.12.0")
 	EngineSupportedRange            = NewSetting("engine-supported-range", "~v1.11.2 || ~v1.12.0 || ~v1.13.0 || ~v17.03.0 || ~v18.06.0")
