--- conflicted
+++ resolved
@@ -450,11 +450,7 @@
 		return fmt.Errorf("Error while configuring TLS ciphers: %s", err)
 	}
 	clientAuthSetting := tls.NoClientCert
-<<<<<<< HEAD
-	if pa := os.Getenv("PROXY_AUTHENTICATION"); pa == "1" {
-=======
 	if pa := os.Getenv("PROXY_AUTHENTICATION"); len(pa) > 0 {
->>>>>>> 3c9ee18a
 		clientAuthSetting = tls.RequestClientCert
 	}
 
@@ -583,11 +579,7 @@
 		return fmt.Errorf("Error while configuring TLS ciphers: %s", err)
 	}
 	clientAuthSetting := tls.NoClientCert
-<<<<<<< HEAD
-	if pa := os.Getenv("PROXY_AUTHENTICATION"); pa == "1" {
-=======
 	if pa := os.Getenv("PROXY_AUTHENTICATION"); len(pa) > 0 {
->>>>>>> 3c9ee18a
 		clientAuthSetting = tls.RequestClientCert
 	}
 
