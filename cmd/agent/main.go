package main

import (
	"context"
	"crypto/tls"
	"crypto/x509"
	"encoding/base64"
	"encoding/json"
	"encoding/pem"
	"fmt"
	"io/ioutil"
	"log"
	"net/http"
	"net/url"
	"os"
	"strings"
	"time"

	"github.com/mattn/go-colorable"
	"github.com/rancher/rancher/pkg/logserver"

	"github.com/docker/docker/api/types"
	"github.com/docker/docker/api/types/filters"
	"github.com/docker/docker/client"
	"github.com/rancher/rancher/pkg/agent/clean"
	"github.com/rancher/rancher/pkg/agent/cluster"
	"github.com/rancher/rancher/pkg/agent/node"
	"github.com/rancher/rancher/pkg/features"
	"github.com/rancher/rancher/pkg/rkenodeconfigclient"
	"github.com/rancher/remotedialer"
	"github.com/rancher/wrangler/pkg/signals"
	"github.com/sirupsen/logrus"

	_ "net/http/pprof"
)

var (
	VERSION = "dev"
)

const (
	Token = "X-API-Tunnel-Token"
)

func main() {
	var err error

	if len(os.Args) > 1 {
		err = runArgs()
	} else {
		if _, err := reconcileKubelet(context.Background()); err != nil {
			logrus.Warnf("failed to reconcile kubelet, error: %v", err)
		}

		logrus.SetOutput(colorable.NewColorableStdout())
		logserver.StartServerWithDefaults()
		if os.Getenv("CATTLE_DEBUG") == "true" || os.Getenv("RANCHER_DEBUG") == "true" {
			logrus.SetLevel(logrus.DebugLevel)
		}

		initFeatures()

<<<<<<< HEAD
		if os.Getenv("CLUSTER_CLEANUP") == "true" {
			err = clean.Cluster()
		} else if os.Getenv("BINDING_CLEANUP") == "true" {
			err = clean.Bindings()
		} else {
			err = run()
		}
=======
	if os.Getenv("CLUSTER_CLEANUP") == "true" {
		err = clean.Cluster()
	} else if os.Getenv("BINDING_CLEANUP") == "true" {
		err = clean.Bindings(nil)
	} else {
		err = run()
>>>>>>> f5f267fe
	}

	if err != nil {
		logrus.Fatal(err)
	}
}

func runArgs() error {
	switch os.Args[1] {
	case "clean":
		return runClean()
	default:
		return run()
	}
}

func runClean() error {
	if len(os.Args) > 2 {
		switch os.Args[2] {
		case "job":
			return clean.Job()
		case "script", "scripts":
			fmt.Print(clean.Script())
			return nil
		case "node":
			return clean.Node()
		case "link", "links":
			return clean.Links()
		case "cluster":
			return clean.Cluster()
		case "path", "paths":
			return clean.Paths()
		case "firewall", "firewalls":
			return clean.Firewall()
		case "windows":
			return clean.WriteScript()
		case "binding", "bindings":
			return clean.Bindings()
		}
	}

	return clean.Node()
}

func initFeatures() {
	features.InitializeFeatures(nil, os.Getenv("CATTLE_FEATURES"))
}

func isCluster() bool {
	return os.Getenv("CATTLE_CLUSTER") == "true"
}

func getParams() (map[string]interface{}, error) {
	if isCluster() {
		return cluster.Params()
	}
	return node.Params(), nil
}

func getTokenAndURL() (string, string, error) {
	token, url, err := node.TokenAndURL()
	if err != nil {
		return "", "", err
	}
	if token == "" {
		return cluster.TokenAndURL()
	}
	return token, url, nil
}

func isConnect() bool {
	if os.Getenv("CATTLE_AGENT_CONNECT") == "true" {
		return true
	}
	_, err := os.Stat("connected")
	return err == nil
}

func connected() {
	f, err := os.Create("connected")
	if err != nil {
		f.Close()
	}
}

func cleanup(ctx context.Context) error {
	if os.Getenv("CATTLE_K8S_MANAGED") != "true" {
		return nil
	}

	c, err := client.NewClientWithOpts(client.FromEnv)
	if err != nil {
		return err
	}
	defer c.Close()

	args := filters.NewArgs()
	args.Add("label", "io.cattle.agent=true")

	containers, err := c.ContainerList(ctx, types.ContainerListOptions{
		All:     true,
		Filters: args,
	})
	if err != nil {
		return err
	}

	for _, container := range containers {
		if _, ok := container.Labels["io.kubernetes.pod.namespace"]; ok {
			continue
		}

		if strings.Contains(container.Names[0], "share-mnt") {
			continue
		}

		container := container
		go func() {
			time.Sleep(15 * time.Second)
			logrus.Infof("Removing unmanaged agent %s(%s)", container.Names[0], container.ID)
			c.ContainerRemove(ctx, container.ID, types.ContainerRemoveOptions{
				Force: true,
			})
		}()
	}

	return nil
}

func run() error {
	topContext := signals.SetupSignalHandler(context.Background())

	logrus.Infof("Rancher agent version %s is starting", VERSION)
	params, err := getParams()
	if err != nil {
		return err
	}
	writeCertsOnly := os.Getenv("CATTLE_WRITE_CERT_ONLY") == "true"
	bytes, err := json.Marshal(params)
	if err != nil {
		return err
	}

	token, server, err := getTokenAndURL()
	if err != nil {
		return err
	}

	headers := map[string][]string{
		Token:                      {token},
		rkenodeconfigclient.Params: {base64.StdEncoding.EncodeToString(bytes)},
	}

	serverURL, err := url.Parse(server)
	if err != nil {
		return err
	}

	// Check if secure connection can be made successfully
	var httpClient = &http.Client{
		Timeout: time.Second * 5,
	}

	_, err = httpClient.Get(server)
	if err != nil {
		if strings.Contains(err.Error(), "x509:") {
			certErr := err
			if strings.Contains(err.Error(), "certificate signed by unknown authority") {
				certErr = fmt.Errorf("Certificate chain is not complete, please check if all needed intermediate certificates are included in the server certificate (in the correct order) and if the cacerts setting in Rancher either contains the correct CA certificate (in the case of using self signed certificates) or is empty (in the case of using a certificate signed by a recognized CA). Certificate information is displayed above. error: %s", err)
			}
			if strings.Contains(err.Error(), "certificate has expired or is not yet valid") {
				certErr = fmt.Errorf("Server certificate is not valid, please check if the host has the correct time configured and if the server certificate has a notAfter date and time in the future. Certificate information is displayed above. error: %s", err)
			}
			if strings.Contains(err.Error(), "because it doesn't contain any IP SANs") || strings.Contains(err.Error(), "certificate is not valid for any names, but wanted to match") || strings.Contains(err.Error(), "cannot validate certificate for") {
				certErr = fmt.Errorf("Server certificate does not contain correct DNS and/or IP address entries in the Subject Alternative Names (SAN). Certificate information is displayed above. error: %s", err)
			}
			insecureClient := &http.Client{
				Timeout: time.Second * 5,
				Transport: &http.Transport{
					TLSClientConfig: &tls.Config{
						InsecureSkipVerify: true,
					},
				},
			}
			res, err := insecureClient.Get(server)
			if err != nil {
				logrus.Errorf("Could not connect to %s: %v", server, err)
				os.Exit(1)
			}
			var lastFoundIssuer string
			if res.TLS != nil && len(res.TLS.PeerCertificates) > 0 {
				logrus.Infof("Certificate details from %s", serverURL)
				var previouscert *x509.Certificate
				for i := range res.TLS.PeerCertificates {
					cert := res.TLS.PeerCertificates[i]
					logrus.Infof("Certificate #%d (%s)", i, serverURL)
					certinfo(cert)
					if i > 0 {
						if previouscert.Issuer.String() != cert.Subject.String() {
							logrus.Errorf("Certficate's Subject (%s) does not match with previous certificate Issuer (%s). Please check if the configured server certificate contains all needed intermediate certificates and make sure they are in the correct order (server certificate first, intermediates after)", cert.Subject.String(), previouscert.Issuer.String())
						}
					}
					previouscert = cert
					lastFoundIssuer = cert.Issuer.String()
				}
			}
			caFileLocation := "/etc/kubernetes/ssl/certs/serverca"
			if _, err := os.Stat(caFileLocation); err == nil {
				caFile, err := ioutil.ReadFile(caFileLocation)
				if err != nil {
					return err
				}
				var blocks [][]byte
				for {
					var certDERBlock *pem.Block
					certDERBlock, caFile = pem.Decode(caFile)
					if certDERBlock == nil {
						break
					}

					if certDERBlock.Type == "CERTIFICATE" {
						blocks = append(blocks, certDERBlock.Bytes)
					}
				}
				if len(blocks) > 1 {
					logrus.Warnf("Found %d certificates at %s, should be 1", len(blocks), caFileLocation)
				}
				logrus.Infof("Certificate details for %s", caFileLocation)

				blockcount := 0
				var lastCACert *x509.Certificate
				for _, block := range blocks {
					cert, err := x509.ParseCertificate(block)
					if err != nil {
						logrus.Println(err)
						continue
					}

					logrus.Infof("Certificate #%d (%s)", blockcount, caFileLocation)
					certinfo(cert)

					blockcount = blockcount + 1
					lastCACert = cert
				}
				if lastFoundIssuer != lastCACert.Issuer.String() {
					logrus.Errorf("Issuer of last certificate found in chain (%s) does not match with CA certificate Issuer (%s). Please check if the configured server certificate contains all needed intermediate certificates and make sure they are in the correct order (server certificate first, intermediates after)", lastFoundIssuer, lastCACert.Issuer.String())
				}
			}
			return certErr
		}
	}

	onConnect := func(ctx context.Context, _ *remotedialer.Session) error {
		connected()
		connectConfig := fmt.Sprintf("https://%s/v3/connect/config", serverURL.Host)
		interval, err := rkenodeconfigclient.ConfigClient(ctx, connectConfig, headers, writeCertsOnly)
		if err != nil {
			return err
		}

		if isCluster() {
			err = cluster.RunControllers(topContext)
			if err != nil {
				logrus.Fatal(err)
			}
			return nil
		}

		if err := cleanup(context.Background()); err != nil {
			logrus.Warnf("Unable to perform docker cleanup: %v", err)
		}

		go func() {
			logrus.Infof("Starting plan monitor, checking every %v seconds", interval)
			tt := time.Duration(interval) * time.Second
			for {
				select {
				case <-time.After(tt):
					receivedInterval, err := rkenodeconfigclient.ConfigClient(ctx, connectConfig, headers, writeCertsOnly)
					if err != nil {
						logrus.Errorf("failed to check plan: %v", err)
					} else if receivedInterval != 0 && receivedInterval != interval {
						tt = time.Duration(receivedInterval) * time.Second
						logrus.Infof("Plan monitor checking %v seconds", receivedInterval)
					}

				case <-ctx.Done():
					return
				}
			}
		}()

		return nil
	}

	if isCluster() {
		go func() {
			log.Println(http.ListenAndServe("localhost:6060", nil))
		}()
	}

	for {
		wsURL := fmt.Sprintf("wss://%s/v3/connect", serverURL.Host)
		if !isConnect() {
			wsURL += "/register"
		}
		logrus.Infof("Connecting to %s with token %s", wsURL, token)
		remotedialer.ClientConnect(context.Background(), wsURL, http.Header(headers), nil, func(proto, address string) bool {
			switch proto {
			case "tcp":
				return true
			case "unix":
				return address == "/var/run/docker.sock"
			case "npipe":
				return address == "//./pipe/docker_engine"
			}
			return false
		}, onConnect)
		time.Sleep(5 * time.Second)
	}
}

func certinfo(cert *x509.Certificate) {
	logrus.Infof("Subject: %+v", cert.Subject)
	logrus.Infof("Issuer: %+v", cert.Issuer)
	logrus.Infof("IsCA: %+v", cert.IsCA)
	if len(cert.DNSNames) > 0 {
		logrus.Infof("DNS Names: %+v", cert.DNSNames)
	} else {
		logrus.Infof("DNS Names: <none>")
	}
	if len(cert.IPAddresses) > 0 {
		logrus.Infof("IPAddresses: %+v", cert.IPAddresses)
	} else {
		logrus.Info("IPAddresses: <none>")
	}
	logrus.Infof("NotBefore: %+v", cert.NotBefore)
	logrus.Infof("NotAfter: %+v", cert.NotAfter)
	logrus.Infof("SignatureAlgorithm: %+v", cert.SignatureAlgorithm)
	logrus.Infof("PublicKeyAlgorithm: %+v", cert.PublicKeyAlgorithm)
}

// reconcileKubelet restarts kubelet in unmanaged agents
func reconcileKubelet(ctx context.Context) (bool, error) {
	if os.Getenv("CATTLE_K8S_MANAGED") == "true" {
		return true, nil
	}

	writeCertsOnly := os.Getenv("CATTLE_WRITE_CERT_ONLY") == "true"
	if writeCertsOnly {
		return true, nil
	}

	c, err := client.NewClientWithOpts(client.FromEnv)
	if err != nil {
		return false, err
	}
	defer c.Close()

	args := filters.NewArgs()
	args.Add("label", "io.rancher.rke.container.name=kubelet")

	containers, err := c.ContainerList(ctx, types.ContainerListOptions{
		All:     true,
		Filters: args,
	})
	if err != nil {
		return false, err
	}

	for _, container := range containers {
		if len(container.Names) > 0 && strings.Contains(container.Names[0], "kubelet") {
			nodeName := os.Getenv("CATTLE_NODE_NAME")
			logrus.Infof("node %v is not registered, restarting kubelet now", nodeName)
			if err := c.ContainerRestart(ctx, container.ID, nil); err != nil {
				return false, err
			}
			break
		}
	}
	return false, nil
}<|MERGE_RESOLUTION|>--- conflicted
+++ resolved
@@ -60,22 +60,13 @@
 
 		initFeatures()
 
-<<<<<<< HEAD
 		if os.Getenv("CLUSTER_CLEANUP") == "true" {
 			err = clean.Cluster()
 		} else if os.Getenv("BINDING_CLEANUP") == "true" {
-			err = clean.Bindings()
+			err = clean.Bindings(nil)
 		} else {
 			err = run()
 		}
-=======
-	if os.Getenv("CLUSTER_CLEANUP") == "true" {
-		err = clean.Cluster()
-	} else if os.Getenv("BINDING_CLEANUP") == "true" {
-		err = clean.Bindings(nil)
-	} else {
-		err = run()
->>>>>>> f5f267fe
 	}
 
 	if err != nil {
