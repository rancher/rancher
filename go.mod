--- conflicted
+++ resolved
@@ -233,12 +233,8 @@
 	github.com/gobwas/glob v0.2.3 // indirect
 	github.com/gofrs/flock v0.8.1 // indirect
 	github.com/gogo/protobuf v1.3.2 // indirect
-<<<<<<< HEAD
 	github.com/golang-jwt/jwt/v4 v4.4.2 // indirect
 	github.com/golang/glog v1.0.0 // indirect
-=======
-	github.com/golang-jwt/jwt/v4 v4.2.0 // indirect
->>>>>>> 0b43918d
 	github.com/golang/groupcache v0.0.0-20210331224755-41bb18bfe9da // indirect
 	github.com/google/btree v1.0.1 // indirect
 	github.com/google/go-cmp v0.5.8 // indirect
